![rbfx-logo](https://user-images.githubusercontent.com/19151258/57008846-a292be00-6bfb-11e9-8303-d79e6dd36038.png)

![Windows](https://dev.azure.com/rbfx/rbfx/_apis/build/status/rokups.rbfx?branchName=master&jobName=Windows&label=Windows) ![Linux](https://dev.azure.com/rbfx/rbfx/_apis/build/status/rokups.rbfx?branchName=master&jobName=Linux&label=Linux) ![MacOS](https://dev.azure.com/rbfx/rbfx/_apis/build/status/rokups.rbfx?branchName=master&jobName=MacOS&label=MacOS) ![Web](https://dev.azure.com/rbfx/rbfx/_apis/build/status/rokups.rbfx?branchName=master&jobName=Web&label=Web) ![Android](https://dev.azure.com/rbfx/rbfx/_apis/build/status/rokups.rbfx?branchName=master&jobName=Android&label=Android) ![iOS](https://dev.azure.com/rbfx/rbfx/_apis/build/status/rokups.rbfx?branchName=master&jobName=iOS&label=iOS)

[![Join the chat at https://gitter.im/rokups/rbfx](https://badges.gitter.im/rokups/rbfx.svg)](https://gitter.im/rokups/rbfx?utm_source=badge&utm_medium=badge&utm_campaign=pr-badge&utm_content=badge)

**rbfx** is a free lightweight, cross-platform 2D and 3D game engine implemented in C++ and released under the MIT license. Greatly inspired by OGRE and Horde3D.

This project is a fork of [urho3d.github.io](http://urho3d.github.io/).

## License

Licensed under the MIT license, see [LICENSE](https://github.com/urho3d/Urho3D/blob/master/LICENSE) for details.

## Features overview

* Multiple rendering API support
  * Direct3D9
  * Direct3D11
  * OpenGL 2.0 or 3.2
  * OpenGL ES 2.0 or 3.0
  * WebGL
* HLSL or GLSL shaders + caching of HLSL bytecode
* Configurable rendering pipeline with default implementations of
  * Forward
  * Light pre-pass
  * Deferred
* Component based scene model
* Skeletal (with hardware skinning), vertex morph and node animation
* Automatic instancing on SM3 capable hardware
* Point, spot and directional lights
* Shadow mapping for all light types
  * Cascaded shadow maps for directional lights
  * Normal offset adjustment in addition to depth bias
* Particle rendering
* Geomipmapped terrain
* Static and skinned decals
* Auxiliary view rendering (reflections etc.)
* Geometry, material & animation LOD
* Software rasterized occlusion culling
* Post-processing
* HDR rendering and PBR rendering
* 2D sprites and particles that integrate into the 3D scene
* Task-based multithreading
* Hierarchical performance profiler
* Scene and object load/save in binary, XML and JSON formats
* Keyframe animation of object attributes
* Background loading of resources
* Keyboard, mouse, joystick and touch input (if available)
* Cross-platform support using SDL 2.0
* Physics using Bullet
* 2D physics using Box2D
* Scripting using C#
* Networking using SLikeNet + possibility to make HTTP requests
* Pathfinding and crowd simulation using Recast/Detour
* Inverse kinematics
* Image loading using stb_image + DDS / KTX / PVR compressed texture support + WEBP image format support
* 2D and “3D” audio playback, Ogg Vorbis support using stb_vorbis + WAV format support
* TrueType font rendering using FreeType
* Unicode string support
* Inbuilt UI, localization
* WYSIWYG scene editor and UI-layout editor implemented with undo & redo capabilities and hot code reload
* Model/scene/animation/material import from formats supported by Open Asset Import Library
* Alternative model/animation import from OGRE mesh.xml and skeleton.xml files
* Supported IDEs: Visual Studio, Xcode, Eclipse, CodeBlocks, CodeLite, QtCreator, CLion
* Supported compiler toolchains: MSVC, GCC, Clang, MinGW, and their cross-compiling derivatives
* Supports both 32-bit and 64-bit build
* Build as single external library (can be linked against statically or dynamically)
* ImGui integration used in tools

## Screenshots

<<<<<<< HEAD
![editor](https://user-images.githubusercontent.com/19151258/49943614-09376980-fef1-11e8-88fe-8c26fcf30a59.jpg)
=======
## Credits
Urho3D development, contributions and bugfixes by:
- Lasse Öörni
- Wei Tjong Yao
- Aster Jian
- Ricardo Abreu
- Eli Aloni
- Vivienne Anthony
- Christopher Augustus
- Colin Barrett
- Erik Beran
- Gauthier Billot
- Loic Blot
- Danny Boisvert
- Sergey Bosko
- Lisandro Bruzzo
- Thomas Böhm
- Carlo Carollo
- Pete Chown
- Christian Clavet
- Sebastian Delatorre (primitivewaste)
- Stanislav Demyanovich
- Rainer Deyke
- Josh Engebretson
- Nicholas Farshidmehr
- Simon Flores
- Manuel Freiberger
- Chris Friesen
- Alex Fuller
- Konstantin Guschin
- Henrik Heino
- Mika Heinonen
- Victor Holt
- Johnathan Jenkins
- Jukka Jylänki
- Graham King
- Jason Kinzer
- Cameron Kline
- Jan Korous
- Eugene Kozlov
- Gunnar Kriik
- Aliaksandr Kryvashein
- Artem Kulyk
- Rokas Kupstys
- Ali Kämäräinen
- Sergey Lapin
- Pete Leigh
- Pengfei Li
- Arnis Lielturks
- Frode 'Modanung' Lindeijer
- Thorbjørn Lindeijer
- Nathanial Lydick
- Pavel Matcula
- Xavier Maupeu
- Iain Merrick
- Justin Miller
- Jonne Nauha
- Huy Nguyen
- Neal Nicdao
- Paul Noome
- David Palacios
- Alex Parlett
- Jordan Patterson
- Georgii Pelageikin
- Anton Petrov
- Vladimir Pobedinsky
- Franck Poulain
- Pranjal Raihan
- Alexey Rassikhin
- Svyatoslav Razmyslov
- Mariusz Richtscheid
- Nick Royer
- Jonathan Sandusky
- Miika Santala
- Anatoly Sennov
- Matan Shukry
- Bengt Soderstrom
- Hualin Song
- James Thomas
- Joshua Tippetts
- Konstantin Tomashevich
- Yusuf Umar
- Mateus Vendramini
- Daniel Wiberg
- Kaikai Zhang
- Steven Zhang
- AGreatFish
- BlueMagnificent
- CG-SS
- Enhex
- Fastran
- Firegorilla
- Gordon-F
- LordGolias
- Lumak
- Magic.Lixin
- Mike3D
- MonkeyFirst
- Ner'zhul
- Newb I the Newbd
- OvermindDL1
- Polynominal
- PredatorMF
- Scellow
- Skrylar
- SuperWangKai
- TheComet93
- Y-way
- 1vanK
- ab4daa
- andmar1x
- amadeus_osa
- atship
- att
- att-kin9
- celeron55
- chenjie199234
- codexhound
- cosmy1
- damu
- dragonCASTjosh
- error408
- feltech
- fredakilla
- gleblebedev
- hdunderscore
- holyfight6
- hsnabn
- lhinuz
- lvshiling
- marynate
- meshonline
- mightyCelu
- MystMagus
- neat3d
- nemerle
- ninjastone
- orefkov
- pat2nav
- proller
- raould
- rasteron
- reattiva
- rifai
- rikorin
- skaiware
- smortex
- ssinai1
- sssooonnnggg
- svifylabs
- szamq
- thebluefish
- tommy3
- yushli
- zlum
>>>>>>> 9c6e6b12

## Dependencies

rbfx uses the following third-party libraries:
- Box2D 2.3.2 WIP (http://box2d.org)
- Bullet 2.86.1 (http://www.bulletphysics.org)
- Civetweb 1.7 (https://github.com/civetweb/civetweb)
- FreeType 2.8 (https://www.freetype.org)
- GLEW 1.13.0 (http://glew.sourceforge.net)
- SLikeNet (https://github.com/SLikeSoft/SLikeNet)
- libcpuid 0.4.0+ (https://github.com/anrieff/libcpuid)
- LZ4 1.7.5 (https://github.com/lz4/lz4)
- MojoShader (https://icculus.org/mojoshader)
- Open Asset Import Library 4.1.0 (http://assimp.sourceforge.net)
- pugixml 1.9 (http://pugixml.org)
- rapidjson 1.1.0 (https://github.com/miloyip/rapidjson)
- Recast/Detour (https://github.com/recastnavigation/recastnavigation)
- SDL 2.0.10+ (https://www.libsdl.org)
- StanHull (https://codesuppository.blogspot.com/2006/03/john-ratcliffs-code-suppository-blog.html)
- stb_image 2.18 (https://nothings.org)
- stb_image_write 1.08 (https://nothings.org)
- stb_rect_pack 0.11 (https://nothings.org)
- stb_textedit 1.9 (https://nothings.org)
- stb_truetype 1.15 (https://nothings.org)
- stb_vorbis 1.13b (https://nothings.org)
- WebP (https://chromium.googlesource.com/webm/libwebp)
<<<<<<< HEAD
- imgui 1.74 (https://github.com/ocornut/imgui/tree/docking)
- tracy (https://bitbucket.org/wolfpld/tracy/)
- nativefiledialog (https://github.com/mlabbe/nativefiledialog)
- IconFontCppHeaders (https://github.com/juliettef/IconFontCppHeaders)
- ImGuizmo 1.61 (https://github.com/CedricGuillemet/ImGuizmo)
- crunch (https://github.com/Unity-Technologies/crunch/)
- CLI11 v1.5.1 (https://github.com/CLIUtils/CLI11/)
- fmt 4.1.0 (http://fmtlib.net)
- spdlog 1.3.1 (https://github.com/gabime/spdlog)
- EASTL 3.13.04 (https://github.com/electronicarts/EASTL/)
- SWIG 4.0 (http://swig.org/)

rbfx optionally uses the following external third-party libraries:
- Mono (http://www.mono-project.com/download/stable/)
=======
- ETCPACK (https://github.com/Ericsson/ETCPACK)

DXT / PVRTC decompression code based on the Squish library and the Oolong
Engine.
Jack and mushroom models from the realXtend project. (https://www.realxtend.org)
Ninja model and terrain, water, smoke, flare and status bar textures from OGRE.
BlueHighway font from Larabie Fonts.
Anonymous Pro font by Mark Simonson.
NinjaSnowWar sounds by Veli-Pekka Tätilä.
PBR textures from Substance Share. (https://share.allegorithmic.com)
IBL textures from HDRLab's sIBL Archive.
Dieselpunk Moto model by allexandr007.
Mutant & Kachujin models from Mixamo.
License / copyright information included with the assets as necessary. All other assets (including shaders) by Urho3D authors and licensed similarly as the engine itself.

## Documentation
Urho3D classes have been sparsely documented using Doxygen notation. To
generate documentation into the "Docs" subdirectory, open the Doxyfile in the
"Docs" subdirectory with doxywizard and click "Run doxygen" from the "Run" tab.
Get Doxygen from http://www.doxygen.org & Graphviz from http://www.graphviz.org.
See section "Documentation build" below on how to automate documentation
generation as part of the build process.

The documentation is also available online at
  https://urho3d.github.io/documentation/HEAD/index.html
>>>>>>> 9c6e6b12

## Supported Platforms

| Graphics API/Platform | Windows | Linux | MacOS | iOS | Android | Web |
| --------------------- |:-------:|:-----:|:-----:|:---:|:-------:|:---:|
| D3D9 / D3D11          | ✔       |       |       |     |         |     |
| OpenGL 2 / 3.1        | ✔       | ✔     | ✔     |     |         |     |
| OpenGL ES 2 / 3       |         |       |       | ✔   | ✔       |     |
| WebGL                 |         |       |       |     |         | ✔   |

![](https://dev.azure.com/rbfx/rbfx/_apis/build/status/rokups.rbfx?branchName=master&jobName=Windows&configuration=Windows%20static-msvc-d3d11&label=static-msvc-d3d11)
![](https://dev.azure.com/rbfx/rbfx/_apis/build/status/rokups.rbfx?branchName=master&jobName=Windows&configuration=Windows%20shared-msvc-d3d11&label=shared-msvc-d3d11)
![](https://dev.azure.com/rbfx/rbfx/_apis/build/status/rokups.rbfx?branchName=master&jobName=Windows&configuration=Windows%20static-mingw-d3d9&label=static-mingw-d3d9)
![](https://dev.azure.com/rbfx/rbfx/_apis/build/status/rokups.rbfx?branchName=master&jobName=Windows&configuration=Windows%20shared-mingw-d3d9&label=shared-mingw-d3d9)
![](https://dev.azure.com/rbfx/rbfx/_apis/build/status/rokups.rbfx?branchName=master&jobName=Linux&configuration=Linux%20static-gcc-opengl&label=static-gcc-opengl)
![](https://dev.azure.com/rbfx/rbfx/_apis/build/status/rokups.rbfx?branchName=master&jobName=Linux&configuration=Linux%20shared-gcc-opengl&label=shared-gcc-opengl)
![](https://dev.azure.com/rbfx/rbfx/_apis/build/status/rokups.rbfx?branchName=master&jobName=Linux&configuration=Linux%20static-clang-opengl&label=static-clang-opengl)
![](https://dev.azure.com/rbfx/rbfx/_apis/build/status/rokups.rbfx?branchName=master&jobName=Linux&configuration=Linux%20shared-clang-opengl&label=shared-clang-opengl)
![](https://dev.azure.com/rbfx/rbfx/_apis/build/status/rokups.rbfx?branchName=master&jobName=MacOS&configuration=MacOS%20static-clang-opengl&label=static-macos-clang-opengl)
![](https://dev.azure.com/rbfx/rbfx/_apis/build/status/rokups.rbfx?branchName=master&jobName=MacOS&configuration=MacOS%20shared-clang-opengl&label=shared-macos-clang-opengl)
![](https://dev.azure.com/rbfx/rbfx/_apis/build/status/rokups.rbfx?branchName=master&jobName=Web&label=web)
![](https://dev.azure.com/rbfx/rbfx/_apis/build/status/rokups.rbfx?branchName=master&jobName=Android&label=android)
![](https://dev.azure.com/rbfx/rbfx/_apis/build/status/rokups.rbfx?branchName=master&jobName=iOS&label=ios)<|MERGE_RESOLUTION|>--- conflicted
+++ resolved
@@ -70,165 +70,7 @@
 
 ## Screenshots
 
-<<<<<<< HEAD
 ![editor](https://user-images.githubusercontent.com/19151258/49943614-09376980-fef1-11e8-88fe-8c26fcf30a59.jpg)
-=======
-## Credits
-Urho3D development, contributions and bugfixes by:
-- Lasse Öörni
-- Wei Tjong Yao
-- Aster Jian
-- Ricardo Abreu
-- Eli Aloni
-- Vivienne Anthony
-- Christopher Augustus
-- Colin Barrett
-- Erik Beran
-- Gauthier Billot
-- Loic Blot
-- Danny Boisvert
-- Sergey Bosko
-- Lisandro Bruzzo
-- Thomas Böhm
-- Carlo Carollo
-- Pete Chown
-- Christian Clavet
-- Sebastian Delatorre (primitivewaste)
-- Stanislav Demyanovich
-- Rainer Deyke
-- Josh Engebretson
-- Nicholas Farshidmehr
-- Simon Flores
-- Manuel Freiberger
-- Chris Friesen
-- Alex Fuller
-- Konstantin Guschin
-- Henrik Heino
-- Mika Heinonen
-- Victor Holt
-- Johnathan Jenkins
-- Jukka Jylänki
-- Graham King
-- Jason Kinzer
-- Cameron Kline
-- Jan Korous
-- Eugene Kozlov
-- Gunnar Kriik
-- Aliaksandr Kryvashein
-- Artem Kulyk
-- Rokas Kupstys
-- Ali Kämäräinen
-- Sergey Lapin
-- Pete Leigh
-- Pengfei Li
-- Arnis Lielturks
-- Frode 'Modanung' Lindeijer
-- Thorbjørn Lindeijer
-- Nathanial Lydick
-- Pavel Matcula
-- Xavier Maupeu
-- Iain Merrick
-- Justin Miller
-- Jonne Nauha
-- Huy Nguyen
-- Neal Nicdao
-- Paul Noome
-- David Palacios
-- Alex Parlett
-- Jordan Patterson
-- Georgii Pelageikin
-- Anton Petrov
-- Vladimir Pobedinsky
-- Franck Poulain
-- Pranjal Raihan
-- Alexey Rassikhin
-- Svyatoslav Razmyslov
-- Mariusz Richtscheid
-- Nick Royer
-- Jonathan Sandusky
-- Miika Santala
-- Anatoly Sennov
-- Matan Shukry
-- Bengt Soderstrom
-- Hualin Song
-- James Thomas
-- Joshua Tippetts
-- Konstantin Tomashevich
-- Yusuf Umar
-- Mateus Vendramini
-- Daniel Wiberg
-- Kaikai Zhang
-- Steven Zhang
-- AGreatFish
-- BlueMagnificent
-- CG-SS
-- Enhex
-- Fastran
-- Firegorilla
-- Gordon-F
-- LordGolias
-- Lumak
-- Magic.Lixin
-- Mike3D
-- MonkeyFirst
-- Ner'zhul
-- Newb I the Newbd
-- OvermindDL1
-- Polynominal
-- PredatorMF
-- Scellow
-- Skrylar
-- SuperWangKai
-- TheComet93
-- Y-way
-- 1vanK
-- ab4daa
-- andmar1x
-- amadeus_osa
-- atship
-- att
-- att-kin9
-- celeron55
-- chenjie199234
-- codexhound
-- cosmy1
-- damu
-- dragonCASTjosh
-- error408
-- feltech
-- fredakilla
-- gleblebedev
-- hdunderscore
-- holyfight6
-- hsnabn
-- lhinuz
-- lvshiling
-- marynate
-- meshonline
-- mightyCelu
-- MystMagus
-- neat3d
-- nemerle
-- ninjastone
-- orefkov
-- pat2nav
-- proller
-- raould
-- rasteron
-- reattiva
-- rifai
-- rikorin
-- skaiware
-- smortex
-- ssinai1
-- sssooonnnggg
-- svifylabs
-- szamq
-- thebluefish
-- tommy3
-- yushli
-- zlum
->>>>>>> 9c6e6b12
 
 ## Dependencies
 
@@ -255,7 +97,7 @@
 - stb_truetype 1.15 (https://nothings.org)
 - stb_vorbis 1.13b (https://nothings.org)
 - WebP (https://chromium.googlesource.com/webm/libwebp)
-<<<<<<< HEAD
+- ETCPACK (https://github.com/Ericsson/ETCPACK)
 - imgui 1.74 (https://github.com/ocornut/imgui/tree/docking)
 - tracy (https://bitbucket.org/wolfpld/tracy/)
 - nativefiledialog (https://github.com/mlabbe/nativefiledialog)
@@ -270,33 +112,6 @@
 
 rbfx optionally uses the following external third-party libraries:
 - Mono (http://www.mono-project.com/download/stable/)
-=======
-- ETCPACK (https://github.com/Ericsson/ETCPACK)
-
-DXT / PVRTC decompression code based on the Squish library and the Oolong
-Engine.
-Jack and mushroom models from the realXtend project. (https://www.realxtend.org)
-Ninja model and terrain, water, smoke, flare and status bar textures from OGRE.
-BlueHighway font from Larabie Fonts.
-Anonymous Pro font by Mark Simonson.
-NinjaSnowWar sounds by Veli-Pekka Tätilä.
-PBR textures from Substance Share. (https://share.allegorithmic.com)
-IBL textures from HDRLab's sIBL Archive.
-Dieselpunk Moto model by allexandr007.
-Mutant & Kachujin models from Mixamo.
-License / copyright information included with the assets as necessary. All other assets (including shaders) by Urho3D authors and licensed similarly as the engine itself.
-
-## Documentation
-Urho3D classes have been sparsely documented using Doxygen notation. To
-generate documentation into the "Docs" subdirectory, open the Doxyfile in the
-"Docs" subdirectory with doxywizard and click "Run doxygen" from the "Run" tab.
-Get Doxygen from http://www.doxygen.org & Graphviz from http://www.graphviz.org.
-See section "Documentation build" below on how to automate documentation
-generation as part of the build process.
-
-The documentation is also available online at
-  https://urho3d.github.io/documentation/HEAD/index.html
->>>>>>> 9c6e6b12
 
 ## Supported Platforms
 
