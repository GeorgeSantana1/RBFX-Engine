--- conflicted
+++ resolved
@@ -1,6 +1,5 @@
-<<<<<<< HEAD
-//
-// Copyright (c) 2008-2018 the Urho3D project.
+//
+// Copyright (c) 2008-2019 the Urho3D project.
 //
 // Permission is hereby granted, free of charge, to any person obtaining a copy
 // of this software and associated documentation files (the "Software"), to deal
@@ -286,294 +285,4 @@
     // bones. Disable depth test so that we can see the effect of occlusion
     if (drawDebug_)
         GetSubsystem<Renderer>()->DrawDebugGeometry(false);
-}
-=======
-//
-// Copyright (c) 2008-2019 the Urho3D project.
-//
-// Permission is hereby granted, free of charge, to any person obtaining a copy
-// of this software and associated documentation files (the "Software"), to deal
-// in the Software without restriction, including without limitation the rights
-// to use, copy, modify, merge, publish, distribute, sublicense, and/or sell
-// copies of the Software, and to permit persons to whom the Software is
-// furnished to do so, subject to the following conditions:
-//
-// The above copyright notice and this permission notice shall be included in
-// all copies or substantial portions of the Software.
-//
-// THE SOFTWARE IS PROVIDED "AS IS", WITHOUT WARRANTY OF ANY KIND, EXPRESS OR
-// IMPLIED, INCLUDING BUT NOT LIMITED TO THE WARRANTIES OF MERCHANTABILITY,
-// FITNESS FOR A PARTICULAR PURPOSE AND NONINFRINGEMENT. IN NO EVENT SHALL THE
-// AUTHORS OR COPYRIGHT HOLDERS BE LIABLE FOR ANY CLAIM, DAMAGES OR OTHER
-// LIABILITY, WHETHER IN AN ACTION OF CONTRACT, TORT OR OTHERWISE, ARISING FROM,
-// OUT OF OR IN CONNECTION WITH THE SOFTWARE OR THE USE OR OTHER DEALINGS IN
-// THE SOFTWARE.
-//
-
-#include <Urho3D/Core/CoreEvents.h>
-#include <Urho3D/Engine/Engine.h>
-#include <Urho3D/Graphics/Camera.h>
-#include <Urho3D/Graphics/DebugRenderer.h>
-#include <Urho3D/Graphics/Graphics.h>
-#include <Urho3D/Graphics/Light.h>
-#include <Urho3D/Graphics/Material.h>
-#include <Urho3D/Graphics/Model.h>
-#include <Urho3D/Graphics/Octree.h>
-#include <Urho3D/Graphics/Renderer.h>
-#include <Urho3D/Graphics/RenderPath.h>
-#include <Urho3D/Graphics/StaticModel.h>
-#include <Urho3D/Graphics/Zone.h>
-#include <Urho3D/Input/Input.h>
-#include <Urho3D/Resource/ResourceCache.h>
-#include <Urho3D/Scene/Scene.h>
-#include <Urho3D/UI/Font.h>
-#include <Urho3D/UI/Text.h>
-#include <Urho3D/UI/UI.h>
-
-#include "MultipleViewports.h"
-
-#include <Urho3D/DebugNew.h>
-
-URHO3D_DEFINE_APPLICATION_MAIN(MultipleViewports)
-
-MultipleViewports::MultipleViewports(Context* context) :
-    Sample(context),
-    drawDebug_(false)
-{
-}
-
-void MultipleViewports::Start()
-{
-    // Execute base class startup
-    Sample::Start();
-
-    // Create the scene content
-    CreateScene();
-
-    // Create the UI content
-    CreateInstructions();
-
-    // Setup the viewports for displaying the scene
-    SetupViewports();
-
-    // Hook up to the frame update and render post-update events
-    SubscribeToEvents();
-
-    // Set the mouse mode to use in the sample
-    Sample::InitMouseMode(MM_ABSOLUTE);
-}
-
-void MultipleViewports::CreateScene()
-{
-    auto* cache = GetSubsystem<ResourceCache>();
-
-    scene_ = new Scene(context_);
-
-    // Create octree, use default volume (-1000, -1000, -1000) to (1000, 1000, 1000)
-    // Also create a DebugRenderer component so that we can draw debug geometry
-    scene_->CreateComponent<Octree>();
-    scene_->CreateComponent<DebugRenderer>();
-
-    // Create scene node & StaticModel component for showing a static plane
-    Node* planeNode = scene_->CreateChild("Plane");
-    planeNode->SetScale(Vector3(100.0f, 1.0f, 100.0f));
-    auto* planeObject = planeNode->CreateComponent<StaticModel>();
-    planeObject->SetModel(cache->GetResource<Model>("Models/Plane.mdl"));
-    planeObject->SetMaterial(cache->GetResource<Material>("Materials/StoneTiled.xml"));
-
-    // Create a Zone component for ambient lighting & fog control
-    Node* zoneNode = scene_->CreateChild("Zone");
-    auto* zone = zoneNode->CreateComponent<Zone>();
-    zone->SetBoundingBox(BoundingBox(-1000.0f, 1000.0f));
-    zone->SetAmbientColor(Color(0.15f, 0.15f, 0.15f));
-    zone->SetFogColor(Color(0.5f, 0.5f, 0.7f));
-    zone->SetFogStart(100.0f);
-    zone->SetFogEnd(300.0f);
-
-    // Create a directional light to the world. Enable cascaded shadows on it
-    Node* lightNode = scene_->CreateChild("DirectionalLight");
-    lightNode->SetDirection(Vector3(0.6f, -1.0f, 0.8f));
-    auto* light = lightNode->CreateComponent<Light>();
-    light->SetLightType(LIGHT_DIRECTIONAL);
-    light->SetCastShadows(true);
-    light->SetShadowBias(BiasParameters(0.00025f, 0.5f));
-    // Set cascade splits at 10, 50 and 200 world units, fade shadows out at 80% of maximum shadow distance
-    light->SetShadowCascade(CascadeParameters(10.0f, 50.0f, 200.0f, 0.0f, 0.8f));
-
-    // Create some mushrooms
-    const unsigned NUM_MUSHROOMS = 240;
-    for (unsigned i = 0; i < NUM_MUSHROOMS; ++i)
-    {
-        Node* mushroomNode = scene_->CreateChild("Mushroom");
-        mushroomNode->SetPosition(Vector3(Random(90.0f) - 45.0f, 0.0f, Random(90.0f) - 45.0f));
-        mushroomNode->SetRotation(Quaternion(0.0f, Random(360.0f), 0.0f));
-        mushroomNode->SetScale(0.5f + Random(2.0f));
-        auto* mushroomObject = mushroomNode->CreateComponent<StaticModel>();
-        mushroomObject->SetModel(cache->GetResource<Model>("Models/Mushroom.mdl"));
-        mushroomObject->SetMaterial(cache->GetResource<Material>("Materials/Mushroom.xml"));
-        mushroomObject->SetCastShadows(true);
-    }
-
-    // Create randomly sized boxes. If boxes are big enough, make them occluders
-    const unsigned NUM_BOXES = 20;
-    for (unsigned i = 0; i < NUM_BOXES; ++i)
-    {
-        Node* boxNode = scene_->CreateChild("Box");
-        float size = 1.0f + Random(10.0f);
-        boxNode->SetPosition(Vector3(Random(80.0f) - 40.0f, size * 0.5f, Random(80.0f) - 40.0f));
-        boxNode->SetScale(size);
-        auto* boxObject = boxNode->CreateComponent<StaticModel>();
-        boxObject->SetModel(cache->GetResource<Model>("Models/Box.mdl"));
-        boxObject->SetMaterial(cache->GetResource<Material>("Materials/Stone.xml"));
-        boxObject->SetCastShadows(true);
-        if (size >= 3.0f)
-            boxObject->SetOccluder(true);
-    }
-
-    // Create the cameras. Limit far clip distance to match the fog
-    cameraNode_ = scene_->CreateChild("Camera");
-    auto* camera = cameraNode_->CreateComponent<Camera>();
-    camera->SetFarClip(300.0f);
-
-    // Parent the rear camera node to the front camera node and turn it 180 degrees to face backward
-    // Here, we use the angle-axis constructor for Quaternion instead of the usual Euler angles
-    rearCameraNode_ = cameraNode_->CreateChild("RearCamera");
-    rearCameraNode_->Rotate(Quaternion(180.0f, Vector3::UP));
-    auto* rearCamera = rearCameraNode_->CreateComponent<Camera>();
-    rearCamera->SetFarClip(300.0f);
-    // Because the rear viewport is rather small, disable occlusion culling from it. Use the camera's
-    // "view override flags" for this. We could also disable eg. shadows or force low material quality
-    // if we wanted
-    rearCamera->SetViewOverrideFlags(VO_DISABLE_OCCLUSION);
-
-    // Set an initial position for the front camera scene node above the plane
-    cameraNode_->SetPosition(Vector3(0.0f, 5.0f, 0.0f));
-}
-
-void MultipleViewports::CreateInstructions()
-{
-    auto* cache = GetSubsystem<ResourceCache>();
-    auto* ui = GetSubsystem<UI>();
-
-    // Construct new Text object, set string to display and font to use
-    auto* instructionText = ui->GetRoot()->CreateChild<Text>();
-    instructionText->SetText(
-        "Use WASD keys and mouse/touch to move\n"
-        "B to toggle bloom, F to toggle FXAA\n"
-        "Space to toggle debug geometry\n"
-    );
-    instructionText->SetFont(cache->GetResource<Font>("Fonts/Anonymous Pro.ttf"), 15);
-    // The text has multiple rows. Center them in relation to each other
-    instructionText->SetTextAlignment(HA_CENTER);
-
-    // Position the text relative to the screen center
-    instructionText->SetHorizontalAlignment(HA_CENTER);
-    instructionText->SetVerticalAlignment(VA_CENTER);
-    instructionText->SetPosition(0, ui->GetRoot()->GetHeight() / 4);
-}
-
-void MultipleViewports::SetupViewports()
-{
-    auto* graphics = GetSubsystem<Graphics>();
-    auto* renderer = GetSubsystem<Renderer>();
-
-    renderer->SetNumViewports(2);
-
-    // Set up the front camera viewport
-    SharedPtr<Viewport> viewport(new Viewport(context_, scene_, cameraNode_->GetComponent<Camera>()));
-    renderer->SetViewport(0, viewport);
-
-    // Clone the default render path so that we do not interfere with the other viewport, then add
-    // bloom and FXAA post process effects to the front viewport. Render path commands can be tagged
-    // for example with the effect name to allow easy toggling on and off. We start with the effects
-    // disabled.
-    auto* cache = GetSubsystem<ResourceCache>();
-    SharedPtr<RenderPath> effectRenderPath = viewport->GetRenderPath()->Clone();
-    effectRenderPath->Append(cache->GetResource<XMLFile>("PostProcess/Bloom.xml"));
-    effectRenderPath->Append(cache->GetResource<XMLFile>("PostProcess/FXAA2.xml"));
-    // Make the bloom mixing parameter more pronounced
-    effectRenderPath->SetShaderParameter("BloomMix", Vector2(0.9f, 0.6f));
-    effectRenderPath->SetEnabled("Bloom", false);
-    effectRenderPath->SetEnabled("FXAA2", false);
-    viewport->SetRenderPath(effectRenderPath);
-
-    // Set up the rear camera viewport on top of the front view ("rear view mirror")
-    // The viewport index must be greater in that case, otherwise the view would be left behind
-    SharedPtr<Viewport> rearViewport(new Viewport(context_, scene_, rearCameraNode_->GetComponent<Camera>(),
-        IntRect(graphics->GetWidth() * 2 / 3, 32, graphics->GetWidth() - 32, graphics->GetHeight() / 3)));
-    renderer->SetViewport(1, rearViewport);
-}
-
-void MultipleViewports::SubscribeToEvents()
-{
-    // Subscribe HandleUpdate() method for processing update events
-    SubscribeToEvent(E_UPDATE, URHO3D_HANDLER(MultipleViewports, HandleUpdate));
-
-    // Subscribe HandlePostRenderUpdate() method for processing the post-render update event, during which we request
-    // debug geometry
-    SubscribeToEvent(E_POSTRENDERUPDATE, URHO3D_HANDLER(MultipleViewports, HandlePostRenderUpdate));
-}
-
-void MultipleViewports::MoveCamera(float timeStep)
-{
-     // Do not move if the UI has a focused element (the console)
-    if (GetSubsystem<UI>()->GetFocusElement())
-        return;
-
-    auto* input = GetSubsystem<Input>();
-
-    // Movement speed as world units per second
-    const float MOVE_SPEED = 20.0f;
-    // Mouse sensitivity as degrees per pixel
-    const float MOUSE_SENSITIVITY = 0.1f;
-
-    // Use this frame's mouse motion to adjust camera node yaw and pitch. Clamp the pitch between -90 and 90 degrees
-    IntVector2 mouseMove = input->GetMouseMove();
-    yaw_ += MOUSE_SENSITIVITY * mouseMove.x_;
-    pitch_ += MOUSE_SENSITIVITY * mouseMove.y_;
-    pitch_ = Clamp(pitch_, -90.0f, 90.0f);
-
-    // Construct new orientation for the camera scene node from yaw and pitch. Roll is fixed to zero
-    cameraNode_->SetRotation(Quaternion(pitch_, yaw_, 0.0f));
-
-    // Read WASD keys and move the camera scene node to the corresponding direction if they are pressed
-    if (input->GetKeyDown(KEY_W))
-        cameraNode_->Translate(Vector3::FORWARD * MOVE_SPEED * timeStep);
-    if (input->GetKeyDown(KEY_S))
-        cameraNode_->Translate(Vector3::BACK * MOVE_SPEED * timeStep);
-    if (input->GetKeyDown(KEY_A))
-        cameraNode_->Translate(Vector3::LEFT * MOVE_SPEED * timeStep);
-    if (input->GetKeyDown(KEY_D))
-        cameraNode_->Translate(Vector3::RIGHT * MOVE_SPEED * timeStep);
-
-    // Toggle post processing effects on the front viewport. Note that the rear viewport is unaffected
-    RenderPath* effectRenderPath = GetSubsystem<Renderer>()->GetViewport(0)->GetRenderPath();
-    if (input->GetKeyPress(KEY_B))
-        effectRenderPath->ToggleEnabled("Bloom");
-    if (input->GetKeyPress(KEY_F))
-        effectRenderPath->ToggleEnabled("FXAA2");
-
-    // Toggle debug geometry with space
-    if (input->GetKeyPress(KEY_SPACE))
-        drawDebug_ = !drawDebug_;
-}
-
-void MultipleViewports::HandleUpdate(StringHash eventType, VariantMap& eventData)
-{
-    using namespace Update;
-
-    // Take the frame time step, which is stored as a float
-    float timeStep = eventData[P_TIMESTEP].GetFloat();
-
-    // Move the camera, scale movement with time step
-    MoveCamera(timeStep);
-}
-
-void MultipleViewports::HandlePostRenderUpdate(StringHash eventType, VariantMap& eventData)
-{
-    // If draw debug mode is enabled, draw viewport debug geometry, which will show eg. drawable bounding boxes and skeleton
-    // bones. Disable depth test so that we can see the effect of occlusion
-    if (drawDebug_)
-        GetSubsystem<Renderer>()->DrawDebugGeometry(false);
-}
->>>>>>> a476f0c4
+}