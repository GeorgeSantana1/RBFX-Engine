--- conflicted
+++ resolved
@@ -162,19 +162,12 @@
 endif ()
 
 # Graphics
-<<<<<<< HEAD
 if (URHO3D_NOOP)
     # Nothing to do
 elseif (URHO3D_BGFX)
     # TODO: link correct libs?
     target_link_libraries(Urho3D bgfx GL)
 elseif (URHO3D_OPENGL)
-    if (NOT ANDROID AND NOT ARM AND NOT WEB)
-        target_link_libraries(Urho3D GLEW)
-    endif ()
-=======
-if (URHO3D_OPENGL)
->>>>>>> d552517e
     if (APPLE)
         # Do nothing
     elseif (WIN32)
@@ -184,21 +177,11 @@
     else ()
         target_link_libraries (Urho3D GL)
     endif ()
-<<<<<<< HEAD
 elseif (URHO3D_D3D9)
-    target_link_libraries(Urho3D MojoShader)
     find_package(DirectX REQUIRED D3D9)
     target_link_libraries (Urho3D ${DIRECT3D_LIBRARIES})
 elseif(URHO3D_D3D11)
     find_package(DirectX REQUIRED D3D11)
-=======
-else ()
-    if (URHO3D_D3D9)
-        find_package(DirectX REQUIRED D3D9)
-    else ()
-        find_package(DirectX REQUIRED D3D11)
-    endif ()
->>>>>>> d552517e
     target_link_libraries (Urho3D ${DIRECT3D_LIBRARIES})
 endif ()
 
