--- conflicted
+++ resolved
@@ -1,650 +1,3 @@
-<<<<<<< HEAD
-//
-// Copyright (c) 2008-2018 the Urho3D project.
-//
-// Permission is hereby granted, free of charge, to any person obtaining a copy
-// of this software and associated documentation files (the "Software"), to deal
-// in the Software without restriction, including without limitation the rights
-// to use, copy, modify, merge, publish, distribute, sublicense, and/or sell
-// copies of the Software, and to permit persons to whom the Software is
-// furnished to do so, subject to the following conditions:
-//
-// The above copyright notice and this permission notice shall be included in
-// all copies or substantial portions of the Software.
-//
-// THE SOFTWARE IS PROVIDED "AS IS", WITHOUT WARRANTY OF ANY KIND, EXPRESS OR
-// IMPLIED, INCLUDING BUT NOT LIMITED TO THE WARRANTIES OF MERCHANTABILITY,
-// FITNESS FOR A PARTICULAR PURPOSE AND NONINFRINGEMENT. IN NO EVENT SHALL THE
-// AUTHORS OR COPYRIGHT HOLDERS BE LIABLE FOR ANY CLAIM, DAMAGES OR OTHER
-// LIABILITY, WHETHER IN AN ACTION OF CONTRACT, TORT OR OTHERWISE, ARISING FROM,
-// OUT OF OR IN CONNECTION WITH THE SOFTWARE OR THE USE OR OTHER DEALINGS IN
-// THE SOFTWARE.
-//
-
-#pragma once
-
-#include "../Container/RefCounted.h"
-#include "../Container/Swap.h"
-
-#include <cassert>
-#include <cstddef>
-#include <utility>
-
-namespace Urho3D
-{
-
-/// Shared pointer template class with intrusive reference counting.
-template <class T> class SharedPtr
-{
-public:
-    /// Construct a null shared pointer.
-    SharedPtr() noexcept :
-        ptr_(nullptr)
-    {
-    }
-
-    /// Construct a null shared pointer.
-    SharedPtr(std::nullptr_t) noexcept :     // NOLINT(google-explicit-constructor)
-        ptr_(nullptr)
-    {
-    }
-
-    /// Copy-construct from another shared pointer.
-    SharedPtr(const SharedPtr<T>& rhs) noexcept :
-        ptr_(rhs.ptr_)
-    {
-        AddRef();
-    }
-
-    /// Copy-construct from another shared pointer allowing implicit upcasting.
-    template <class U> SharedPtr(const SharedPtr<U>& rhs) noexcept :    // NOLINT(google-explicit-constructor)
-        ptr_(rhs.ptr_)
-    {
-        AddRef();
-    }
-
-    /// Construct from a raw pointer.
-    explicit SharedPtr(T* ptr) noexcept :
-        ptr_(ptr)
-    {
-        AddRef();
-    }
-
-    /// Destruct. Release the object reference.
-    ~SharedPtr() noexcept
-    {
-        ReleaseRef();
-    }
-
-    /// Assign from another shared pointer.
-    SharedPtr<T>& operator =(const SharedPtr<T>& rhs)
-    {
-        if (ptr_ == rhs.ptr_)
-            return *this;
-
-        SharedPtr<T> copy(rhs);
-        Swap(copy);
-
-        return *this;
-    }
-
-    /// Assign from another shared pointer allowing implicit upcasting.
-    template <class U> SharedPtr<T>& operator =(const SharedPtr<U>& rhs)
-    {
-        if (ptr_ == rhs.ptr_)
-            return *this;
-
-        SharedPtr<T> copy(rhs);
-        Swap(copy);
-
-        return *this;
-    }
-
-    /// Assign from a raw pointer.
-    SharedPtr<T>& operator =(T* ptr)
-    {
-        if (ptr_ == ptr)
-            return *this;
-
-        SharedPtr<T> copy(ptr);
-        Swap(copy);
-
-        return *this;
-    }
-
-    /// Point to the object.
-    T* operator ->() const
-    {
-        assert(ptr_);
-        return ptr_;
-    }
-
-    /// Dereference the object.
-    T& operator *() const
-    {
-        assert(ptr_);
-        return *ptr_;
-    }
-
-    /// Subscript the object if applicable.
-    T& operator [](int index)
-    {
-        assert(ptr_);
-        return ptr_[index];
-    }
-
-    /// Test for less than with another shared pointer.
-    template <class U> bool operator <(const SharedPtr<U>& rhs) const { return ptr_ < rhs.ptr_; }
-
-    /// Test for equality with another shared pointer.
-    template <class U> bool operator ==(const SharedPtr<U>& rhs) const { return ptr_ == rhs.ptr_; }
-
-    /// Test for inequality with another shared pointer.
-    template <class U> bool operator !=(const SharedPtr<U>& rhs) const { return ptr_ != rhs.ptr_; }
-
-    /// Convert to a raw pointer.
-    operator T*() const { return ptr_; }    // NOLINT(google-explicit-constructor)
-
-    /// Swap with another SharedPtr.
-    void Swap(SharedPtr& rhs) { Urho3D::Swap(ptr_, rhs.ptr_); }
-
-    /// Reset to null and release the object reference.
-    void Reset() { ReleaseRef(); }
-
-    /// Detach without destroying the object even if the refcount goes zero. To be used for scripting language interoperation.
-    T* Detach()
-    {
-        T* ptr = ptr_;
-        if (ptr_)
-        {
-            RefCount* refCount = RefCountPtr();
-            ++refCount->refs_; // 2 refs
-            Reset(); // 1 ref
-            --refCount->refs_; // 0 refs
-        }
-        return ptr;
-    }
-
-    /// Perform a static cast from a shared pointer of another type.
-    template <class U> void StaticCast(const SharedPtr<U>& rhs)
-    {
-        SharedPtr<T> copy(static_cast<T*>(rhs.Get()));
-        Swap(copy);
-    }
-
-    /// Perform a dynamic cast from a shared pointer of another type.
-    template <class U> void DynamicCast(const SharedPtr<U>& rhs)
-    {
-        SharedPtr<T> copy(dynamic_cast<T*>(rhs.Get()));
-        Swap(copy);
-    }
-
-    /// Check if the pointer is null.
-    bool Null() const { return ptr_ == 0; }
-
-    /// Check if the pointer is not null.
-    bool NotNull() const { return ptr_ != nullptr; }
-
-    /// Return the raw pointer.
-    T* Get() const { return ptr_; }
-
-    /// Return the object's reference count, or 0 if the pointer is null.
-    int Refs() const { return ptr_ ? ptr_->Refs() : 0; }
-
-    /// Return the object's weak reference count, or 0 if the pointer is null.
-    int WeakRefs() const { return ptr_ ? ptr_->WeakRefs() : 0; }
-
-    /// Return pointer to the RefCount structure.
-    RefCount* RefCountPtr() const { return ptr_ ? ptr_->RefCountPtr() : nullptr; }
-
-    /// Return hash value for HashSet & HashMap.
-    unsigned ToHash() const { return (unsigned)((size_t)ptr_ / sizeof(T)); }
-
-private:
-    template <class U> friend class SharedPtr;
-
-    /// Add a reference to the object pointed to.
-    void AddRef()
-    {
-        if (ptr_)
-            ptr_->AddRef();
-    }
-
-    /// Release the object reference and delete it if necessary.
-    void ReleaseRef()
-    {
-        if (ptr_)
-        {
-            ptr_->ReleaseRef();
-            ptr_ = nullptr;
-        }
-    }
-
-    /// Pointer to the object.
-    T* ptr_;
-};
-
-/// Perform a static cast from one shared pointer type to another.
-template <class T, class U> SharedPtr<T> StaticCast(const SharedPtr<U>& ptr)
-{
-    SharedPtr<T> ret;
-    ret.StaticCast(ptr);
-    return ret;
-}
-
-/// Perform a dynamic cast from one weak pointer type to another.
-template <class T, class U> SharedPtr<T> DynamicCast(const SharedPtr<U>& ptr)
-{
-    SharedPtr<T> ret;
-    ret.DynamicCast(ptr);
-    return ret;
-}
-
-/// Weak pointer template class with intrusive reference counting. Does not keep the object pointed to alive.
-template <class T> class WeakPtr
-{
-public:
-    /// Construct a null weak pointer.
-    WeakPtr() noexcept :
-        ptr_(nullptr),
-        refCount_(nullptr)
-    {
-    }
-
-    /// Construct a null weak pointer.
-    WeakPtr(std::nullptr_t) noexcept :   // NOLINT(google-explicit-constructor)
-        ptr_(nullptr),
-        refCount_(nullptr)
-    {
-    }
-
-    /// Copy-construct from another weak pointer.
-    WeakPtr(const WeakPtr<T>& rhs) noexcept :
-        ptr_(rhs.ptr_),
-        refCount_(rhs.refCount_)
-    {
-        AddRef();
-    }
-
-    /// Copy-construct from another weak pointer allowing implicit upcasting.
-    template <class U> WeakPtr(const WeakPtr<U>& rhs) noexcept :   // NOLINT(google-explicit-constructor)
-        ptr_(rhs.ptr_),
-        refCount_(rhs.refCount_)
-    {
-        AddRef();
-    }
-
-    /// Construct from a shared pointer.
-    WeakPtr(const SharedPtr<T>& rhs) noexcept : // NOLINT(google-explicit-constructor)
-        ptr_(rhs.Get()),
-        refCount_(rhs.RefCountPtr())
-    {
-        AddRef();
-    }
-
-    /// Construct from a raw pointer.
-    explicit WeakPtr(T* ptr) noexcept :
-        ptr_(ptr),
-        refCount_(ptr ? ptr->RefCountPtr() : nullptr)
-    {
-        AddRef();
-    }
-
-    /// Destruct. Release the weak reference to the object.
-    ~WeakPtr() noexcept
-    {
-        ReleaseRef();
-    }
-
-    /// Assign from a shared pointer.
-    WeakPtr<T>& operator =(const SharedPtr<T>& rhs)
-    {
-        if (ptr_ == rhs.Get() && refCount_ == rhs.RefCountPtr())
-            return *this;
-
-        ReleaseRef();
-        ptr_ = rhs.Get();
-        refCount_ = rhs.RefCountPtr();
-        AddRef();
-
-        return *this;
-    }
-
-    /// Assign from a weak pointer.
-    WeakPtr<T>& operator =(const WeakPtr<T>& rhs)
-    {
-        if (ptr_ == rhs.ptr_ && refCount_ == rhs.refCount_)
-            return *this;
-
-        ReleaseRef();
-        ptr_ = rhs.ptr_;
-        refCount_ = rhs.refCount_;
-        AddRef();
-
-        return *this;
-    }
-
-    /// Assign from another weak pointer allowing implicit upcasting.
-    template <class U> WeakPtr<T>& operator =(const WeakPtr<U>& rhs)
-    {
-        if (ptr_ == rhs.ptr_ && refCount_ == rhs.refCount_)
-            return *this;
-
-        ReleaseRef();
-        ptr_ = rhs.ptr_;
-        refCount_ = rhs.refCount_;
-        AddRef();
-
-        return *this;
-    }
-
-    /// Assign from a raw pointer.
-    WeakPtr<T>& operator =(T* ptr)
-    {
-        RefCount* refCount = ptr ? ptr->RefCountPtr() : nullptr;
-
-        if (ptr_ == ptr && refCount_ == refCount)
-            return *this;
-
-        ReleaseRef();
-        ptr_ = ptr;
-        refCount_ = refCount;
-        AddRef();
-
-        return *this;
-    }
-
-    /// Convert to a shared pointer. If expired, return a null shared pointer.
-    SharedPtr<T> Lock() const
-    {
-        if (Expired())
-            return SharedPtr<T>();
-        else
-            return SharedPtr<T>(ptr_);
-    }
-
-    /// Return raw pointer. If expired, return null.
-    T* Get() const
-    {
-        return Expired() ? nullptr : ptr_;
-    }
-
-    /// Point to the object.
-    T* operator ->() const
-    {
-        T* rawPtr = Get();
-        assert(rawPtr);
-        return rawPtr;
-    }
-
-    /// Dereference the object.
-    T& operator *() const
-    {
-        T* rawPtr = Get();
-        assert(rawPtr);
-        return *rawPtr;
-    }
-
-    /// Subscript the object if applicable.
-    T& operator [](int index)
-    {
-        T* rawPtr = Get();
-        assert(rawPtr);
-        return (*rawPtr)[index];
-    }
-
-    /// Test for equality with another weak pointer.
-    template <class U> bool operator ==(const WeakPtr<U>& rhs) const { return ptr_ == rhs.ptr_ && refCount_ == rhs.refCount_; }
-
-    /// Test for inequality with another weak pointer.
-    template <class U> bool operator !=(const WeakPtr<U>& rhs) const { return ptr_ != rhs.ptr_ || refCount_ != rhs.refCount_; }
-
-    /// Test for less than with another weak pointer.
-    template <class U> bool operator <(const WeakPtr<U>& rhs) const { return ptr_ < rhs.ptr_; }
-
-    /// Convert to a raw pointer, null if the object is expired.
-    operator T*() const { return Get(); }   // NOLINT(google-explicit-constructor)
-
-    /// Reset to null and release the weak reference.
-    void Reset() { ReleaseRef(); }
-
-    /// Perform a static cast from a weak pointer of another type.
-    template <class U> void StaticCast(const WeakPtr<U>& rhs)
-    {
-        ReleaseRef();
-        ptr_ = static_cast<T*>(rhs.Get());
-        refCount_ = rhs.refCount_;
-        AddRef();
-    }
-
-    /// Perform a dynamic cast from a weak pointer of another type.
-    template <class U> void DynamicCast(const WeakPtr<U>& rhs)
-    {
-        ReleaseRef();
-        ptr_ = dynamic_cast<T*>(rhs.Get());
-
-        if (ptr_)
-        {
-            refCount_ = rhs.refCount_;
-            AddRef();
-        }
-        else
-            refCount_ = 0;
-    }
-
-    /// Check if the pointer is null.
-    bool Null() const { return refCount_ == nullptr; }
-
-    /// Check if the pointer is not null.
-    bool NotNull() const { return refCount_ != nullptr; }
-
-    /// Return the object's reference count, or 0 if null pointer or if object has expired.
-    int Refs() const { return (refCount_ && refCount_->refs_ >= 0) ? refCount_->refs_ : 0; }
-
-    /// Return the object's weak reference count.
-    int WeakRefs() const
-    {
-        if (!Expired())
-            return ptr_->WeakRefs();
-        else
-            return refCount_ ? refCount_->weakRefs_ : 0;
-    }
-
-    /// Return whether the object has expired. If null pointer, always return true.
-    bool Expired() const { return refCount_ ? refCount_->refs_ < 0 : true; }
-
-    /// Return pointer to the RefCount structure.
-    RefCount* RefCountPtr() const { return refCount_; }
-
-    /// Return hash value for HashSet & HashMap.
-    unsigned ToHash() const { return (unsigned)((size_t)ptr_ / sizeof(T)); }
-
-private:
-    template <class U> friend class WeakPtr;
-
-    /// Add a weak reference to the object pointed to.
-    void AddRef()
-    {
-        if (refCount_)
-        {
-            assert(refCount_->weakRefs_ >= 0);
-            ++(refCount_->weakRefs_);
-        }
-    }
-
-    /// Release the weak reference. Delete the Refcount structure if necessary.
-    void ReleaseRef()
-    {
-        if (refCount_)
-        {
-            assert(refCount_->weakRefs_ > 0);
-            --(refCount_->weakRefs_);
-
-            if (Expired() && !refCount_->weakRefs_)
-                delete refCount_;
-        }
-
-        ptr_ = nullptr;
-        refCount_ = nullptr;
-    }
-
-    /// Pointer to the object.
-    T* ptr_;
-    /// Pointer to the RefCount structure.
-    RefCount* refCount_;
-};
-
-/// Perform a static cast from one weak pointer type to another.
-template <class T, class U> WeakPtr<T> StaticCast(const WeakPtr<U>& ptr)
-{
-    WeakPtr<T> ret;
-    ret.StaticCast(ptr);
-    return ret;
-}
-
-/// Perform a dynamic cast from one weak pointer type to another.
-template <class T, class U> WeakPtr<T> DynamicCast(const WeakPtr<U>& ptr)
-{
-    WeakPtr<T> ret;
-    ret.DynamicCast(ptr);
-    return ret;
-}
-
-/// Delete object of type T. T must be complete. See boost::checked_delete.
-template<class T> inline void CheckedDelete(T* x)
-{
-    // intentionally complex - simplification causes regressions
-    using type_must_be_complete = char[sizeof(T) ? 1 : -1];
-    (void) sizeof(type_must_be_complete);
-    delete x;
-}
-
-/// Unique pointer template class.
-template <class T> class UniquePtr
-{
-public:
-    /// Construct empty.
-    UniquePtr() : ptr_(nullptr) { }
-
-    /// Construct from pointer.
-    explicit UniquePtr(T* ptr) : ptr_(ptr) { }
-
-    /// Prevent copy construction.
-    UniquePtr(const UniquePtr&) = delete;
-    /// Prevent assignment.
-    UniquePtr& operator=(const UniquePtr&) = delete;
-
-    /// Assign from pointer.
-    UniquePtr& operator = (T* ptr)
-    {
-        Reset(ptr);
-        return *this;
-    }
-
-    /// Construct empty.
-    UniquePtr(std::nullptr_t) { }   // NOLINT(google-explicit-constructor)
-
-    /// Move-construct from UniquePtr.
-    UniquePtr(UniquePtr&& up) noexcept :
-        ptr_(up.Detach()) {}
-
-    /// Move-assign from UniquePtr.
-    UniquePtr& operator =(UniquePtr&& up) noexcept
-    {
-        Reset(up.Detach());
-        return *this;
-    }
-
-    /// Point to the object.
-    T* operator ->() const
-    {
-        assert(ptr_);
-        return ptr_;
-    }
-
-    /// Dereference the object.
-    T& operator *() const
-    {
-        assert(ptr_);
-        return *ptr_;
-    }
-
-    /// Test for less than with another unique pointer.
-    template <class U>
-    bool operator <(const UniquePtr<U>& rhs) const { return ptr_ < rhs.ptr_; }
-
-    /// Test for equality with another unique pointer.
-    template <class U>
-    bool operator ==(const UniquePtr<U>& rhs) const { return ptr_ == rhs.ptr_; }
-
-    /// Test for inequality with another unique pointer.
-    template <class U>
-    bool operator !=(const UniquePtr<U>& rhs) const { return ptr_ != rhs.ptr_; }
-
-    /// Cast pointer to bool.
-    operator bool() const { return !!ptr_; }    // NOLINT(google-explicit-constructor)
-
-    /// Swap with another UniquePtr.
-    void Swap(UniquePtr& up) { Urho3D::Swap(ptr_, up.ptr_); }
-
-    /// Detach pointer from UniquePtr without destroying.
-    T* Detach()
-    {
-        T* ptr = ptr_;
-        ptr_ = nullptr;
-        return ptr;
-    }
-
-    /// Check if the pointer is null.
-    bool Null() const { return ptr_ == 0; }
-
-    /// Check if the pointer is not null.
-    bool NotNull() const { return ptr_ != 0; }
-
-    /// Return the raw pointer.
-    T* Get() const { return ptr_; }
-
-    /// Reset.
-    void Reset(T* ptr = nullptr)
-    {
-        CheckedDelete(ptr_);
-        ptr_ = ptr;
-    }
-
-    /// Return hash value for HashSet & HashMap.
-    unsigned ToHash() const { return (unsigned)((size_t)ptr_ / sizeof(T)); }
-
-    /// Destruct.
-    ~UniquePtr()
-    {
-        Reset();
-    }
-
-private:
-    T* ptr_;
-
-};
-
-/// Swap two UniquePtr-s.
-template <class T> void Swap(UniquePtr<T>& first, UniquePtr<T>& second)
-{
-    first.Swap(second);
-}
-
-/// Construct UniquePtr.
-template <class T, class ... Args> UniquePtr<T> MakeUnique(Args && ... args)
-{
-    return UniquePtr<T>(new T(std::forward<Args>(args)...));
-}
-
-/// Construct SharedPtr.
-template <class T, class ... Args> SharedPtr<T> MakeShared(Args && ... args)
-{
-    return SharedPtr<T>(new T(std::forward<Args>(args)...));
-}
-
-}
-=======
 //
 // Copyright (c) 2008-2019 the Urho3D project.
 //
@@ -1289,5 +642,4 @@
     return SharedPtr<T>(new T(std::forward<Args>(args)...));
 }
 
-}
->>>>>>> a476f0c4
+}