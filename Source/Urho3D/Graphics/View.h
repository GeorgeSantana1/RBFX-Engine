--- conflicted
+++ resolved
@@ -1,4 +1,3 @@
-<<<<<<< HEAD
 //
 // Copyright (c) 2008-2020 the Urho3D project.
 //
@@ -70,9 +69,9 @@
     unsigned shadowCasterEnd_[MAX_LIGHT_SPLITS];
     /// Combined bounding box of shadow casters in light projection space. Only used for focused spot lights.
     BoundingBox shadowCasterBox_[MAX_LIGHT_SPLITS];
-    /// Shadow camera near splits (directional lights only.)
+    /// Shadow camera near splits (directional lights only).
     float shadowNearSplits_[MAX_LIGHT_SPLITS];
-    /// Shadow camera far splits (directional lights only.)
+    /// Shadow camera far splits (directional lights only).
     float shadowFarSplits_[MAX_LIGHT_SPLITS];
     /// Shadow map split count.
     unsigned numSplits_;
@@ -224,7 +223,7 @@
     void ExecuteRenderPathCommands();
     /// Set rendertargets for current render command.
     void SetRenderTargets(RenderPathCommand& command);
-    /// Set textures for current render command. Return whether depth write is allowed (depth-stencil not bound as a texture.)
+    /// Set textures for current render command. Return whether depth write is allowed (depth-stencil not bound as a texture).
     bool SetTextures(RenderPathCommand& command);
     /// Perform a quad rendering command.
     void RenderQuad(RenderPathCommand& command);
@@ -250,7 +249,7 @@
     void ProcessShadowCasters(LightQueryResult& query, const ea::vector<Drawable*>& drawables, unsigned splitIndex);
     /// Set up initial shadow camera view(s).
     void SetupShadowCameras(LightQueryResult& query);
-    /// Set up a directional light shadow camera
+    /// Set up a directional light shadow camera.
     void SetupDirLightShadowCamera(Camera* shadowCamera, Light* light, float nearSplit, float farSplit);
     /// Finalize shadow camera view after shadow casters and the shadow map are known.
     void
@@ -267,7 +266,7 @@
     void FindZone(Drawable* drawable);
     /// Return material technique, considering the drawable's LOD distance.
     Technique* GetTechnique(Drawable* drawable, Material* material);
-    /// Check if material should render an auxiliary view (if it has a camera attached.)
+    /// Check if material should render an auxiliary view (if it has a camera attached).
     void CheckMaterialForAuxView(Material* material);
     /// Set shader defines for a batch queue if used.
     void SetQueueShaderDefines(BatchQueue& queue, const RenderPathCommand& command);
@@ -451,448 +450,4 @@
     bool usedResolve_{};
 };
 
-}
-=======
-//
-// Copyright (c) 2008-2020 the Urho3D project.
-//
-// Permission is hereby granted, free of charge, to any person obtaining a copy
-// of this software and associated documentation files (the "Software"), to deal
-// in the Software without restriction, including without limitation the rights
-// to use, copy, modify, merge, publish, distribute, sublicense, and/or sell
-// copies of the Software, and to permit persons to whom the Software is
-// furnished to do so, subject to the following conditions:
-//
-// The above copyright notice and this permission notice shall be included in
-// all copies or substantial portions of the Software.
-//
-// THE SOFTWARE IS PROVIDED "AS IS", WITHOUT WARRANTY OF ANY KIND, EXPRESS OR
-// IMPLIED, INCLUDING BUT NOT LIMITED TO THE WARRANTIES OF MERCHANTABILITY,
-// FITNESS FOR A PARTICULAR PURPOSE AND NONINFRINGEMENT. IN NO EVENT SHALL THE
-// AUTHORS OR COPYRIGHT HOLDERS BE LIABLE FOR ANY CLAIM, DAMAGES OR OTHER
-// LIABILITY, WHETHER IN AN ACTION OF CONTRACT, TORT OR OTHERWISE, ARISING FROM,
-// OUT OF OR IN CONNECTION WITH THE SOFTWARE OR THE USE OR OTHER DEALINGS IN
-// THE SOFTWARE.
-//
-
-#pragma once
-
-#include "../Container/HashSet.h"
-#include "../Container/List.h"
-#include "../Core/Object.h"
-#include "../Graphics/Batch.h"
-#include "../Graphics/Light.h"
-#include "../Graphics/Zone.h"
-#include "../Math/Polyhedron.h"
-
-namespace Urho3D
-{
-
-class Camera;
-class DebugRenderer;
-class Light;
-class Drawable;
-class Graphics;
-class OcclusionBuffer;
-class Octree;
-class Renderer;
-class RenderPath;
-class RenderSurface;
-class Technique;
-class Texture;
-class Texture2D;
-class Viewport;
-class Zone;
-struct RenderPathCommand;
-struct WorkItem;
-
-/// Intermediate light processing result.
-struct LightQueryResult
-{
-    /// Light.
-    Light* light_;
-    /// Lit geometries.
-    PODVector<Drawable*> litGeometries_;
-    /// Shadow casters.
-    PODVector<Drawable*> shadowCasters_;
-    /// Shadow cameras.
-    Camera* shadowCameras_[MAX_LIGHT_SPLITS];
-    /// Shadow caster start indices.
-    unsigned shadowCasterBegin_[MAX_LIGHT_SPLITS];
-    /// Shadow caster end indices.
-    unsigned shadowCasterEnd_[MAX_LIGHT_SPLITS];
-    /// Combined bounding box of shadow casters in light projection space. Only used for focused spot lights.
-    BoundingBox shadowCasterBox_[MAX_LIGHT_SPLITS];
-    /// Shadow camera near splits (directional lights only).
-    float shadowNearSplits_[MAX_LIGHT_SPLITS];
-    /// Shadow camera far splits (directional lights only).
-    float shadowFarSplits_[MAX_LIGHT_SPLITS];
-    /// Shadow map split count.
-    unsigned numSplits_;
-};
-
-/// Scene render pass info.
-struct ScenePassInfo
-{
-    /// Pass index.
-    unsigned passIndex_;
-    /// Allow instancing flag.
-    bool allowInstancing_;
-    /// Mark to stencil flag.
-    bool markToStencil_;
-    /// Vertex light flag.
-    bool vertexLights_;
-    /// Batch queue.
-    BatchQueue* batchQueue_;
-};
-
-/// Per-thread geometry, light and scene range collection structure.
-struct PerThreadSceneResult
-{
-    /// Geometry objects.
-    PODVector<Drawable*> geometries_;
-    /// Lights.
-    PODVector<Light*> lights_;
-    /// Scene minimum Z value.
-    float minZ_;
-    /// Scene maximum Z value.
-    float maxZ_;
-};
-
-static const unsigned MAX_VIEWPORT_TEXTURES = 2;
-
-/// Internal structure for 3D rendering work. Created for each backbuffer and texture viewport, but not for shadow cameras.
-class URHO3D_API View : public Object
-{
-    friend void CheckVisibilityWork(const WorkItem* item, unsigned threadIndex);
-    friend void ProcessLightWork(const WorkItem* item, unsigned threadIndex);
-
-    URHO3D_OBJECT(View, Object);
-
-public:
-    /// Construct.
-    explicit View(Context* context);
-    /// Destruct.
-    ~View() override = default;
-
-    /// Define with rendertarget and viewport. Return true if successful.
-    bool Define(RenderSurface* renderTarget, Viewport* viewport);
-    /// Update and cull objects and construct rendering batches.
-    void Update(const FrameInfo& frame);
-    /// Render batches.
-    void Render();
-
-    /// Return graphics subsystem.
-    Graphics* GetGraphics() const;
-    /// Return renderer subsystem.
-    Renderer* GetRenderer() const;
-
-    /// Return scene.
-    Scene* GetScene() const { return scene_; }
-
-    /// Return octree.
-    Octree* GetOctree() const { return octree_; }
-
-    /// Return viewport camera.
-    Camera* GetCamera() const { return camera_; }
-
-    /// Return culling camera. Normally same as the viewport camera.
-    Camera* GetCullCamera() const { return cullCamera_; }
-
-    /// Return information of the frame being rendered.
-    const FrameInfo& GetFrameInfo() const { return frame_; }
-
-    /// Return the rendertarget. 0 if using the backbuffer.
-    RenderSurface* GetRenderTarget() const { return renderTarget_; }
-
-    /// Return whether should draw debug geometry.
-    bool GetDrawDebug() const { return drawDebug_; }
-
-    /// Return view rectangle.
-    const IntRect& GetViewRect() const { return viewRect_; }
-
-    /// Return view dimensions.
-    const IntVector2& GetViewSize() const { return viewSize_; }
-
-    /// Return geometry objects.
-    const PODVector<Drawable*>& GetGeometries() const { return geometries_; }
-
-    /// Return occluder objects.
-    const PODVector<Drawable*>& GetOccluders() const { return occluders_; }
-
-    /// Return lights.
-    const PODVector<Light*>& GetLights() const { return lights_; }
-
-    /// Return light batch queues.
-    const Vector<LightBatchQueue>& GetLightQueues() const { return lightQueues_; }
-
-    /// Return the last used software occlusion buffer.
-    OcclusionBuffer* GetOcclusionBuffer() const { return occlusionBuffer_; }
-
-    /// Return number of occluders that were actually rendered. Occluders may be rejected if running out of triangles or if behind other occluders.
-    unsigned GetNumActiveOccluders() const { return activeOccluders_; }
-
-    /// Return the source view that was already prepared. Used when viewports specify the same culling camera.
-    View* GetSourceView() const;
-
-    /// Set global (per-frame) shader parameters. Called by Batch and internally by View.
-    void SetGlobalShaderParameters();
-    /// Set camera-specific shader parameters. Called by Batch and internally by View.
-    void SetCameraShaderParameters(Camera* camera);
-    /// Set command's shader parameters if any. Called internally by View.
-    void SetCommandShaderParameters(const RenderPathCommand& command);
-    /// Set G-buffer offset and inverse size shader parameters. Called by Batch and internally by View.
-    void SetGBufferShaderParameters(const IntVector2& texSize, const IntRect& viewRect);
-
-    /// Draw a fullscreen quad. Shaders and renderstates must have been set beforehand. Quad will be drawn to the middle of depth range, similarly to deferred directional lights.
-    void DrawFullscreenQuad(bool setIdentityProjection = false);
-
-    /// Get a named texture from the rendertarget list or from the resource cache, to be either used as a rendertarget or texture binding.
-    Texture* FindNamedTexture(const String& name, bool isRenderTarget, bool isVolumeMap = false);
-
-private:
-    /// Query the octree for drawable objects.
-    void GetDrawables();
-    /// Construct batches from the drawable objects.
-    void GetBatches();
-    /// Get lit geometries and shadowcasters for visible lights.
-    void ProcessLights();
-    /// Get batches from lit geometries and shadowcasters.
-    void GetLightBatches();
-    /// Get unlit batches.
-    void GetBaseBatches();
-    /// Update geometries and sort batches.
-    void UpdateGeometries();
-    /// Get pixel lit batches for a certain light and drawable.
-    void GetLitBatches(Drawable* drawable, LightBatchQueue& lightQueue, BatchQueue* alphaQueue);
-    /// Execute render commands.
-    void ExecuteRenderPathCommands();
-    /// Set rendertargets for current render command.
-    void SetRenderTargets(RenderPathCommand& command);
-    /// Set textures for current render command. Return whether depth write is allowed (depth-stencil not bound as a texture).
-    bool SetTextures(RenderPathCommand& command);
-    /// Perform a quad rendering command.
-    void RenderQuad(RenderPathCommand& command);
-    /// Check if a command is enabled and has content to render. To be called only after render update has completed for the frame.
-    bool IsNecessary(const RenderPathCommand& command);
-    /// Check if a command reads the destination render target.
-    bool CheckViewportRead(const RenderPathCommand& command);
-    /// Check if a command writes into the destination render target.
-    bool CheckViewportWrite(const RenderPathCommand& command);
-    /// Check whether a command should use pingponging instead of resolve from destination render target to viewport texture.
-    bool CheckPingpong(unsigned index);
-    /// Allocate needed screen buffers.
-    void AllocateScreenBuffers();
-    /// Blit the viewport from one surface to another.
-    void BlitFramebuffer(Texture* source, RenderSurface* destination, bool depthWrite);
-    /// Query for occluders as seen from a camera.
-    void UpdateOccluders(PODVector<Drawable*>& occluders, Camera* camera);
-    /// Draw occluders to occlusion buffer.
-    void DrawOccluders(OcclusionBuffer* buffer, const PODVector<Drawable*>& occluders);
-    /// Query for lit geometries and shadow casters for a light.
-    void ProcessLight(LightQueryResult& query, unsigned threadIndex);
-    /// Process shadow casters' visibilities and build their combined view- or projection-space bounding box.
-    void ProcessShadowCasters(LightQueryResult& query, const PODVector<Drawable*>& drawables, unsigned splitIndex);
-    /// Set up initial shadow camera view(s).
-    void SetupShadowCameras(LightQueryResult& query);
-    /// Set up a directional light shadow camera.
-    void SetupDirLightShadowCamera(Camera* shadowCamera, Light* light, float nearSplit, float farSplit);
-    /// Finalize shadow camera view after shadow casters and the shadow map are known.
-    void
-        FinalizeShadowCamera(Camera* shadowCamera, Light* light, const IntRect& shadowViewport, const BoundingBox& shadowCasterBox);
-    /// Quantize a directional light shadow camera view to eliminate swimming.
-    void
-        QuantizeDirLightShadowCamera(Camera* shadowCamera, Light* light, const IntRect& shadowViewport, const BoundingBox& viewBox);
-    /// Check visibility of one shadow caster.
-    bool IsShadowCasterVisible(Drawable* drawable, BoundingBox lightViewBox, Camera* shadowCamera, const Matrix3x4& lightView,
-        const Frustum& lightViewFrustum, const BoundingBox& lightViewFrustumBox);
-    /// Return the viewport for a shadow map split.
-    IntRect GetShadowMapViewport(Light* light, int splitIndex, Texture2D* shadowMap);
-    /// Find and set a new zone for a drawable when it has moved.
-    void FindZone(Drawable* drawable);
-    /// Return material technique, considering the drawable's LOD distance.
-    Technique* GetTechnique(Drawable* drawable, Material* material);
-    /// Check if material should render an auxiliary view (if it has a camera attached).
-    void CheckMaterialForAuxView(Material* material);
-    /// Set shader defines for a batch queue if used.
-    void SetQueueShaderDefines(BatchQueue& queue, const RenderPathCommand& command);
-    /// Choose shaders for a batch and add it to queue.
-    void AddBatchToQueue(BatchQueue& queue, Batch& batch, Technique* tech, bool allowInstancing = true, bool allowShadows = true);
-    /// Prepare instancing buffer by filling it with all instance transforms.
-    void PrepareInstancingBuffer();
-    /// Set up a light volume rendering batch.
-    void SetupLightVolumeBatch(Batch& batch);
-    /// Check whether a light queue needs shadow rendering.
-    bool NeedRenderShadowMap(const LightBatchQueue& queue);
-    /// Render a shadow map.
-    void RenderShadowMap(const LightBatchQueue& queue);
-    /// Return the proper depth-stencil surface to use for a rendertarget.
-    RenderSurface* GetDepthStencil(RenderSurface* renderTarget);
-    /// Helper function to get the render surface from a texture. 2D textures will always return the first face only.
-    RenderSurface* GetRenderSurfaceFromTexture(Texture* texture, CubeMapFace face = FACE_POSITIVE_X);
-    /// Send a view update or render related event through the Renderer subsystem. The parameters are the same for all of them.
-    void SendViewEvent(StringHash eventType);
-
-    /// Return the drawable's zone, or camera zone if it has override mode enabled.
-    Zone* GetZone(Drawable* drawable)
-    {
-        if (cameraZoneOverride_)
-            return cameraZone_;
-        Zone* drawableZone = drawable->GetZone();
-        return drawableZone ? drawableZone : cameraZone_;
-    }
-
-    /// Return the drawable's light mask, considering also its zone.
-    unsigned GetLightMask(Drawable* drawable)
-    {
-        return drawable->GetLightMask() & GetZone(drawable)->GetLightMask();
-    }
-
-    /// Return the drawable's shadow mask, considering also its zone.
-    unsigned GetShadowMask(Drawable* drawable)
-    {
-        return drawable->GetShadowMask() & GetZone(drawable)->GetShadowMask();
-    }
-
-    /// Return hash code for a vertex light queue.
-    unsigned long long GetVertexLightQueueHash(const PODVector<Light*>& vertexLights)
-    {
-        unsigned long long hash = 0;
-        for (PODVector<Light*>::ConstIterator i = vertexLights.Begin(); i != vertexLights.End(); ++i)
-            hash += (unsigned long long)(*i);
-        return hash;
-    }
-
-    /// Graphics subsystem.
-    WeakPtr<Graphics> graphics_;
-    /// Renderer subsystem.
-    WeakPtr<Renderer> renderer_;
-    /// Scene to use.
-    Scene* scene_{};
-    /// Octree to use.
-    Octree* octree_{};
-    /// Viewport (rendering) camera.
-    Camera* camera_{};
-    /// Culling camera. Usually same as the viewport camera.
-    Camera* cullCamera_{};
-    /// Shared source view. Null if this view is using its own culling.
-    WeakPtr<View> sourceView_;
-    /// Zone the camera is inside, or default zone if not assigned.
-    Zone* cameraZone_{};
-    /// Zone at far clip plane.
-    Zone* farClipZone_{};
-    /// Occlusion buffer for the main camera.
-    OcclusionBuffer* occlusionBuffer_{};
-    /// Destination color rendertarget.
-    RenderSurface* renderTarget_{};
-    /// Substitute rendertarget for deferred rendering. Allocated if necessary.
-    RenderSurface* substituteRenderTarget_{};
-    /// Texture(s) for sampling the viewport contents. Allocated if necessary.
-    Texture* viewportTextures_[MAX_VIEWPORT_TEXTURES]{};
-    /// Color rendertarget active for the current renderpath command.
-    RenderSurface* currentRenderTarget_{};
-    /// Last used custom depth render surface.
-    RenderSurface* lastCustomDepthSurface_{};
-    /// Texture containing the latest viewport texture.
-    Texture* currentViewportTexture_{};
-    /// Dummy texture for D3D9 depth only rendering.
-    Texture* depthOnlyDummyTexture_{};
-    /// Viewport rectangle.
-    IntRect viewRect_;
-    /// Viewport size.
-    IntVector2 viewSize_;
-    /// Destination rendertarget size.
-    IntVector2 rtSize_;
-    /// Information of the frame being rendered.
-    FrameInfo frame_{};
-    /// View aspect ratio.
-    float aspectRatio_{};
-    /// Minimum Z value of the visible scene.
-    float minZ_{};
-    /// Maximum Z value of the visible scene.
-    float maxZ_{};
-    /// Material quality level.
-    int materialQuality_{};
-    /// Maximum number of occluder triangles.
-    int maxOccluderTriangles_{};
-    /// Minimum number of instances required in a batch group to render as instanced.
-    int minInstances_{};
-    /// Highest zone priority currently visible.
-    int highestZonePriority_{};
-    /// Geometries updated flag.
-    bool geometriesUpdated_{};
-    /// Camera zone's override flag.
-    bool cameraZoneOverride_{};
-    /// Draw shadows flag.
-    bool drawShadows_{};
-    /// Deferred flag. Inferred from the existence of a light volume command in the renderpath.
-    bool deferred_{};
-    /// Deferred ambient pass flag. This means that the destination rendertarget is being written to at the same time as albedo/normal/depth buffers, and needs to be RGBA on OpenGL.
-    bool deferredAmbient_{};
-    /// Forward light base pass optimization flag. If in use, combine the base pass and first light for all opaque objects.
-    bool useLitBase_{};
-    /// Has scene passes flag. If no scene passes, view can be defined without a valid scene or camera to only perform quad rendering.
-    bool hasScenePasses_{};
-    /// Whether is using a custom readable depth texture without a stencil channel.
-    bool noStencil_{};
-    /// Draw debug geometry flag. Copied from the viewport.
-    bool drawDebug_{};
-    /// Renderpath.
-    RenderPath* renderPath_{};
-    /// Per-thread octree query results.
-    Vector<PODVector<Drawable*> > tempDrawables_;
-    /// Per-thread geometries, lights and Z range collection results.
-    Vector<PerThreadSceneResult> sceneResults_;
-    /// Visible zones.
-    PODVector<Zone*> zones_;
-    /// Visible geometry objects.
-    PODVector<Drawable*> geometries_;
-    /// Geometry objects that will be updated in the main thread.
-    PODVector<Drawable*> nonThreadedGeometries_;
-    /// Geometry objects that will be updated in worker threads.
-    PODVector<Drawable*> threadedGeometries_;
-    /// Occluder objects.
-    PODVector<Drawable*> occluders_;
-    /// Lights.
-    PODVector<Light*> lights_;
-    /// Number of active occluders.
-    unsigned activeOccluders_{};
-
-    /// Drawables that limit their maximum light count.
-    HashSet<Drawable*> maxLightsDrawables_;
-    /// Rendertargets defined by the renderpath.
-    HashMap<StringHash, Texture*> renderTargets_;
-    /// Intermediate light processing results.
-    Vector<LightQueryResult> lightQueryResults_;
-    /// Info for scene render passes defined by the renderpath.
-    PODVector<ScenePassInfo> scenePasses_;
-    /// Per-pixel light queues.
-    Vector<LightBatchQueue> lightQueues_;
-    /// Per-vertex light queues.
-    HashMap<unsigned long long, LightBatchQueue> vertexLightQueues_;
-    /// Batch queues by pass index.
-    HashMap<unsigned, BatchQueue> batchQueues_;
-    /// Index of the GBuffer pass.
-    unsigned gBufferPassIndex_{};
-    /// Index of the opaque forward base pass.
-    unsigned basePassIndex_{};
-    /// Index of the alpha pass.
-    unsigned alphaPassIndex_{};
-    /// Index of the forward light pass.
-    unsigned lightPassIndex_{};
-    /// Index of the litbase pass.
-    unsigned litBasePassIndex_{};
-    /// Index of the litalpha pass.
-    unsigned litAlphaPassIndex_{};
-    /// Pointer to the light volume command if any.
-    const RenderPathCommand* lightVolumeCommand_{};
-    /// Pointer to the forwardlights command if any.
-    const RenderPathCommand* forwardLightsCommand_{};
-    /// Pointer to the current commmand if it contains shader parameters to be set for a render pass.
-    const RenderPathCommand* passCommand_{};
-    /// Flag for scene being resolved from the backbuffer.
-    bool usedResolve_{};
-};
-
-}
->>>>>>> 72e23423
+}