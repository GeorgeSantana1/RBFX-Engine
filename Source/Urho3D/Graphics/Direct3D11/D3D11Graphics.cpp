//
// Copyright (c) 2008-2020 the Urho3D project.
//
// Permission is hereby granted, free of charge, to any person obtaining a copy
// of this software and associated documentation files (the "Software"), to deal
// in the Software without restriction, including without limitation the rights
// to use, copy, modify, merge, publish, distribute, sublicense, and/or sell
// copies of the Software, and to permit persons to whom the Software is
// furnished to do so, subject to the following conditions:
//
// The above copyright notice and this permission notice shall be included in
// all copies or substantial portions of the Software.
//
// THE SOFTWARE IS PROVIDED "AS IS", WITHOUT WARRANTY OF ANY KIND, EXPRESS OR
// IMPLIED, INCLUDING BUT NOT LIMITED TO THE WARRANTIES OF MERCHANTABILITY,
// FITNESS FOR A PARTICULAR PURPOSE AND NONINFRINGEMENT. IN NO EVENT SHALL THE
// AUTHORS OR COPYRIGHT HOLDERS BE LIABLE FOR ANY CLAIM, DAMAGES OR OTHER
// LIABILITY, WHETHER IN AN ACTION OF CONTRACT, TORT OR OTHERWISE, ARISING FROM,
// OUT OF OR IN CONNECTION WITH THE SOFTWARE OR THE USE OR OTHER DEALINGS IN
// THE SOFTWARE.
//

#include "../../Precompiled.h"

#include "../../Core/Context.h"
#include "../../Core/ProcessUtils.h"
#include "../../Core/Profiler.h"
#include "../../Graphics/ConstantBuffer.h"
#include "../../Graphics/Geometry.h"
#include "../../Graphics/Graphics.h"
#include "../../Graphics/GraphicsEvents.h"
#include "../../Graphics/GraphicsImpl.h"
#include "../../Graphics/IndexBuffer.h"
#include "../../Graphics/Renderer.h"
#include "../../Graphics/Shader.h"
#include "../../Graphics/ShaderPrecache.h"
#include "../../Graphics/ShaderProgram.h"
#include "../../Graphics/Texture2D.h"
#include "../../Graphics/TextureCube.h"
#include "../../Graphics/VertexBuffer.h"
#include "../../IO/File.h"
#include "../../IO/Log.h"
#include "../../Resource/ResourceCache.h"

#include <SDL/SDL.h>
#include <SDL/SDL_syswm.h>

#include "../../DebugNew.h"

#ifdef _MSC_VER
#pragma warning(disable:4355)
#endif

// Prefer the high-performance GPU on switchable GPU systems
extern "C"
{
__declspec(dllexport) DWORD NvOptimusEnablement = 1;
__declspec(dllexport) int AmdPowerXpressRequestHighPerformance = 1;
}

namespace Urho3D
{

static const D3D11_COMPARISON_FUNC d3dCmpFunc[] =
{
    D3D11_COMPARISON_ALWAYS,
    D3D11_COMPARISON_EQUAL,
    D3D11_COMPARISON_NOT_EQUAL,
    D3D11_COMPARISON_LESS,
    D3D11_COMPARISON_LESS_EQUAL,
    D3D11_COMPARISON_GREATER,
    D3D11_COMPARISON_GREATER_EQUAL
};

static const DWORD d3dBlendEnable[] =
{
    FALSE,
    TRUE,
    TRUE,
    TRUE,
    TRUE,
    TRUE,
    TRUE,
    TRUE,
    TRUE
};

static const D3D11_BLEND d3dSrcBlend[] =
{
    D3D11_BLEND_ONE,
    D3D11_BLEND_ONE,
    D3D11_BLEND_DEST_COLOR,
    D3D11_BLEND_SRC_ALPHA,
    D3D11_BLEND_SRC_ALPHA,
    D3D11_BLEND_ONE,
    D3D11_BLEND_INV_DEST_ALPHA,
    D3D11_BLEND_ONE,
    D3D11_BLEND_SRC_ALPHA,
};

static const D3D11_BLEND d3dDestBlend[] =
{
    D3D11_BLEND_ZERO,
    D3D11_BLEND_ONE,
    D3D11_BLEND_ZERO,
    D3D11_BLEND_INV_SRC_ALPHA,
    D3D11_BLEND_ONE,
    D3D11_BLEND_INV_SRC_ALPHA,
    D3D11_BLEND_DEST_ALPHA,
    D3D11_BLEND_ONE,
    D3D11_BLEND_ONE
};

static const D3D11_BLEND_OP d3dBlendOp[] =
{
    D3D11_BLEND_OP_ADD,
    D3D11_BLEND_OP_ADD,
    D3D11_BLEND_OP_ADD,
    D3D11_BLEND_OP_ADD,
    D3D11_BLEND_OP_ADD,
    D3D11_BLEND_OP_ADD,
    D3D11_BLEND_OP_ADD,
    D3D11_BLEND_OP_REV_SUBTRACT,
    D3D11_BLEND_OP_REV_SUBTRACT
};

static const D3D11_STENCIL_OP d3dStencilOp[] =
{
    D3D11_STENCIL_OP_KEEP,
    D3D11_STENCIL_OP_ZERO,
    D3D11_STENCIL_OP_REPLACE,
    D3D11_STENCIL_OP_INCR,
    D3D11_STENCIL_OP_DECR
};

static const D3D11_CULL_MODE d3dCullMode[] =
{
    D3D11_CULL_NONE,
    D3D11_CULL_BACK,
    D3D11_CULL_FRONT
};

static const D3D11_FILL_MODE d3dFillMode[] =
{
    D3D11_FILL_SOLID,
    D3D11_FILL_WIREFRAME,
    D3D11_FILL_WIREFRAME // Point fill mode not supported
};

static void GetD3DPrimitiveType(unsigned elementCount, PrimitiveType type, unsigned& primitiveCount,
    D3D_PRIMITIVE_TOPOLOGY& d3dPrimitiveType)
{
    switch (type)
    {
    case TRIANGLE_LIST:
        primitiveCount = elementCount / 3;
        d3dPrimitiveType = D3D_PRIMITIVE_TOPOLOGY_TRIANGLELIST;
        break;

    case LINE_LIST:
        primitiveCount = elementCount / 2;
        d3dPrimitiveType = D3D_PRIMITIVE_TOPOLOGY_LINELIST;
        break;

    case POINT_LIST:
        primitiveCount = elementCount;
        d3dPrimitiveType = D3D_PRIMITIVE_TOPOLOGY_POINTLIST;
        break;

    case TRIANGLE_STRIP:
        primitiveCount = elementCount - 2;
        d3dPrimitiveType = D3D_PRIMITIVE_TOPOLOGY_TRIANGLESTRIP;
        break;

    case LINE_STRIP:
        primitiveCount = elementCount - 1;
        d3dPrimitiveType = D3D_PRIMITIVE_TOPOLOGY_LINESTRIP;
        break;

    case TRIANGLE_FAN:
        // Triangle fan is not supported on D3D11
        primitiveCount = 0;
        d3dPrimitiveType = D3D_PRIMITIVE_TOPOLOGY_UNDEFINED;
        break;
    }
}

static HWND GetWindowHandle(SDL_Window* window)
{
    SDL_SysWMinfo sysInfo;

    SDL_VERSION(&sysInfo.version);
    SDL_GetWindowWMInfo(window, &sysInfo);
    return sysInfo.info.win.window;
}

const Vector2 Graphics::pixelUVOffset(0.0f, 0.0f);
bool Graphics::gl3Support = false;

Graphics::Graphics(Context* context) :
    Object(context),
    impl_(new GraphicsImpl()),
    position_(SDL_WINDOWPOS_UNDEFINED, SDL_WINDOWPOS_UNDEFINED),
    shaderPath_("Shaders/HLSL/"),
    shaderExtension_(".hlsl"),
    orientations_("LandscapeLeft LandscapeRight"),
    apiName_("D3D11")
{
    SetTextureUnitMappings();
    ResetCachedState();

    context_->RequireSDL(SDL_INIT_VIDEO);

    // Register Graphics library object factories
    RegisterGraphicsLibrary(context_);
}

Graphics::~Graphics()
{
    {
        MutexLock lock(gpuObjectMutex_);

        // Release all GPU objects that still exist
        for (auto i = gpuObjects_.begin(); i != gpuObjects_.end(); ++i)
            (*i)->Release();
        gpuObjects_.clear();
    }

    impl_->vertexDeclarations_.clear();
    impl_->allConstantBuffers_.clear();

    for (auto i = impl_->blendStates_.begin(); i != impl_->blendStates_.end(); ++i)
    {
        URHO3D_SAFE_RELEASE(i->second);
    }
    impl_->blendStates_.clear();

    for (auto i = impl_->depthStates_.begin(); i != impl_->depthStates_.end(); ++i)
    {
        URHO3D_SAFE_RELEASE(i->second);
    }
    impl_->depthStates_.clear();

    for (auto i = impl_->rasterizerStates_.begin();
         i != impl_->rasterizerStates_.end(); ++i)
    {
        URHO3D_SAFE_RELEASE(i->second);
    }
    impl_->rasterizerStates_.clear();

    URHO3D_SAFE_RELEASE(impl_->defaultRenderTargetView_);
    URHO3D_SAFE_RELEASE(impl_->defaultDepthStencilView_);
    URHO3D_SAFE_RELEASE(impl_->defaultDepthTexture_);
    URHO3D_SAFE_RELEASE(impl_->resolveTexture_);
    URHO3D_SAFE_RELEASE(impl_->swapChain_);
    URHO3D_SAFE_RELEASE(impl_->deviceContext_);
    URHO3D_SAFE_RELEASE(impl_->device_);

    if (window_)
    {
        SDL_ShowCursor(SDL_TRUE);
        SDL_DestroyWindow(window_);
        window_ = nullptr;
    }

    delete impl_;
    impl_ = nullptr;

    context_->ReleaseSDL();
}

bool Graphics::SetMode(int width, int height, bool fullscreen, bool borderless, bool resizable, bool highDPI, bool vsync, bool tripleBuffer,
    int multiSample, int monitor, int refreshRate)
{
    URHO3D_PROFILE("SetScreenMode");

    highDPI = false;   // SDL does not support High DPI mode on Windows platform yet, so always disable it for now

    bool maximize = false;

    // Make sure monitor index is not bigger than the currently detected monitors
    int monitors = SDL_GetNumVideoDisplays();
    if (monitor >= monitors || monitor < 0)
        monitor = 0; // this monitor is not present, use first monitor

    // find out the full screen mode display format (match desktop color depth)
    SDL_DisplayMode mode;
    SDL_GetDesktopDisplayMode(monitor, &mode);
    DXGI_FORMAT fullscreenFormat = SDL_BITSPERPIXEL(mode.format) == 16 ? DXGI_FORMAT_B5G6R5_UNORM : DXGI_FORMAT_R8G8B8A8_UNORM;

    // If zero dimensions in windowed mode, set windowed mode to maximize and set a predefined default restored window size. If zero in fullscreen, use desktop mode
    if (!width || !height)
    {
        if (fullscreen || borderless)
        {
            width = mode.w;
            height = mode.h;
        }
        else
        {
            maximize = resizable;
            width = 1024;
            height = 768;
        }
    }

    // Fullscreen or Borderless can not be resizable
    if (fullscreen || borderless)
        resizable = false;

    // Borderless cannot be fullscreen, they are mutually exclusive
    if (borderless)
        fullscreen = false;

    // If nothing changes, do not reset the device
    if (width == width_ && height == height_ && fullscreen == fullscreen_ && borderless == borderless_ &&
        resizable == resizable_ && vsync == vsync_ && tripleBuffer == tripleBuffer_ && multiSample == multiSample_ &&
        monitor == monitor_ && refreshRate == refreshRate_)
        return true;

    SDL_SetHint(SDL_HINT_ORIENTATIONS, orientations_.c_str());

    if (!window_)
    {
        if (!OpenWindow(width, height, resizable, borderless))
            return false;
    }

    // Check fullscreen mode validity. Use a closest match if not found
    if (fullscreen)
    {
        ea::vector<IntVector3> resolutions = GetResolutions(monitor);
        if (resolutions.size())
        {
            unsigned best = 0;
            unsigned bestError = M_MAX_UNSIGNED;

            for (unsigned i = 0; i < resolutions.size(); ++i)
            {
                unsigned error = (unsigned)(Abs(resolutions[i].x_ - width) + Abs(resolutions[i].y_ - height));
                if (refreshRate != 0)
                    error += (unsigned)Abs(resolutions[i].z_ - refreshRate);
                if (error < bestError)
                {
                    best = i;
                    bestError = error;
                }
            }

            width = resolutions[best].x_;
            height = resolutions[best].y_;
            refreshRate = resolutions[best].z_;
        }
    }

    AdjustWindow(width, height, fullscreen, borderless, monitor);
    monitor_ = monitor;
    refreshRate_ = refreshRate;

    if (maximize)
    {
        Maximize();
        SDL_GetWindowSize(window_, &width, &height);
    }

    if (!impl_->device_ || multiSample_ != multiSample)
        CreateDevice(width, height, multiSample);
    UpdateSwapChain(width, height);

    fullscreen_ = fullscreen;
    borderless_ = borderless;
    resizable_ = resizable;
    highDPI_ = highDPI;
    vsync_ = vsync;
    tripleBuffer_ = tripleBuffer;

    // Clear the initial window contents to black
    Clear(CLEAR_COLOR);
    impl_->swapChain_->Present(0, 0);

#ifdef URHO3D_LOGGING
    ea::string msg;
    msg.append_sprintf("Set screen mode %dx%d %s monitor %d", width_, height_, (fullscreen_ ? "fullscreen" : "windowed"), monitor_);
    if (borderless_)
        msg.append(" borderless");
    if (resizable_)
<<<<<<< HEAD
        msg.append(" resizable");
=======
        msg.Append(" resizable");
    if (highDPI_)
        msg.Append(" highDPI");
>>>>>>> 6296d22e
    if (multiSample > 1)
        msg.append_sprintf(" multisample %d", multiSample);
    URHO3D_LOGINFO(msg);
#endif

    using namespace ScreenMode;

    VariantMap& eventData = GetEventDataMap();
    eventData[P_WIDTH] = width_;
    eventData[P_HEIGHT] = height_;
    eventData[P_FULLSCREEN] = fullscreen_;
    eventData[P_BORDERLESS] = borderless_;
    eventData[P_RESIZABLE] = resizable_;
    eventData[P_HIGHDPI] = highDPI_;
    eventData[P_MONITOR] = monitor_;
    eventData[P_REFRESHRATE] = refreshRate_;
    SendEvent(E_SCREENMODE, eventData);

    return true;
}

bool Graphics::SetMode(int width, int height)
{
    return SetMode(width, height, fullscreen_, borderless_, resizable_, highDPI_, vsync_, tripleBuffer_, multiSample_, monitor_, refreshRate_);
}

void Graphics::SetSRGB(bool enable)
{
    bool newEnable = enable && sRGBWriteSupport_;
    if (newEnable != sRGB_)
    {
        sRGB_ = newEnable;
        if (impl_->swapChain_)
        {
            // Recreate swap chain for the new backbuffer format
            CreateDevice(width_, height_, multiSample_);
            UpdateSwapChain(width_, height_);
        }
    }
}

void Graphics::SetDither(bool enable)
{
    // No effect on Direct3D11
}

void Graphics::SetFlushGPU(bool enable)
{
    flushGPU_ = enable;

    if (impl_->device_)
    {
        IDXGIDevice1* dxgiDevice;
        impl_->device_->QueryInterface(IID_IDXGIDevice1, (void**)&dxgiDevice);
        if (dxgiDevice)
        {
            dxgiDevice->SetMaximumFrameLatency(enable ? 1 : 3);
            dxgiDevice->Release();
        }
    }
}

void Graphics::SetForceGL2(bool enable)
{
    // No effect on Direct3D11
}

void Graphics::Close()
{
    if (window_)
    {
        SDL_ShowCursor(SDL_TRUE);
        SDL_DestroyWindow(window_);
        window_ = nullptr;
    }
}

bool Graphics::TakeScreenShot(Image& destImage)
{
    URHO3D_PROFILE("TakeScreenShot");

    if (!impl_->device_)
        return false;

    D3D11_TEXTURE2D_DESC textureDesc;
    memset(&textureDesc, 0, sizeof textureDesc);
    textureDesc.Width = (UINT)width_;
    textureDesc.Height = (UINT)height_;
    textureDesc.MipLevels = 1;
    textureDesc.ArraySize = 1;
    textureDesc.Format = DXGI_FORMAT_R8G8B8A8_UNORM;
    textureDesc.SampleDesc.Count = 1;
    textureDesc.SampleDesc.Quality = 0;
    textureDesc.Usage = D3D11_USAGE_STAGING;
    textureDesc.CPUAccessFlags = D3D11_CPU_ACCESS_READ;

    ID3D11Texture2D* stagingTexture = nullptr;
    HRESULT hr = impl_->device_->CreateTexture2D(&textureDesc, nullptr, &stagingTexture);
    if (FAILED(hr))
    {
        URHO3D_SAFE_RELEASE(stagingTexture);
        URHO3D_LOGD3DERROR("Could not create staging texture for screenshot", hr);
        return false;
    }

    ID3D11Resource* source = nullptr;
    impl_->defaultRenderTargetView_->GetResource(&source);

    if (multiSample_ > 1)
    {
        // If backbuffer is multisampled, need another DEFAULT usage texture to resolve the data to first
        CreateResolveTexture();

        if (!impl_->resolveTexture_)
        {
            stagingTexture->Release();
            source->Release();
            return false;
        }

        impl_->deviceContext_->ResolveSubresource(impl_->resolveTexture_, 0, source, 0, DXGI_FORMAT_R8G8B8A8_UNORM);
        impl_->deviceContext_->CopyResource(stagingTexture, impl_->resolveTexture_);
    }
    else
        impl_->deviceContext_->CopyResource(stagingTexture, source);

    source->Release();

    D3D11_MAPPED_SUBRESOURCE mappedData;
    mappedData.pData = nullptr;
    hr = impl_->deviceContext_->Map(stagingTexture, 0, D3D11_MAP_READ, 0, &mappedData);
    if (FAILED(hr) || !mappedData.pData)
    {
        URHO3D_LOGD3DERROR("Could not map staging texture for screenshot", hr);
        stagingTexture->Release();
        return false;
    }

    destImage.SetSize(width_, height_, 3);
    unsigned char* destData = destImage.GetData();
    for (int y = 0; y < height_; ++y)
    {
        unsigned char* src = (unsigned char*)mappedData.pData + y * mappedData.RowPitch;
        for (int x = 0; x < width_; ++x)
        {
            *destData++ = *src++;
            *destData++ = *src++;
            *destData++ = *src++;
            ++src;
        }
    }

    impl_->deviceContext_->Unmap(stagingTexture, 0);
    stagingTexture->Release();
    return true;
}

bool Graphics::BeginFrame()
{
    if (!IsInitialized())
        return false;

    if (!externalWindow_)
    {
        // To prevent a loop of endless device loss and flicker, do not attempt to render when in fullscreen
        // and the window is minimized
        if (fullscreen_ && (SDL_GetWindowFlags(window_) & SDL_WINDOW_MINIMIZED))
            return false;
    }

    // Set default rendertarget and depth buffer
    ResetRenderTargets();

    // Cleanup textures from previous frame
    for (unsigned i = 0; i < MAX_TEXTURE_UNITS; ++i)
        SetTexture(i, nullptr);

    numPrimitives_ = 0;
    numBatches_ = 0;

    SendEvent(E_BEGINRENDERING);
    return true;
}

void Graphics::EndFrame()
{
    if (!IsInitialized())
        return;

    {
        URHO3D_PROFILE("Present");

        SendEvent(E_ENDRENDERING);
        impl_->swapChain_->Present(vsync_ ? 1 : 0, 0);
    }

    // Clean up too large scratch buffers
    CleanupScratchBuffers();

    // If using an external window, check it for size changes, and reset screen mode if necessary
    if (externalWindow_)
    {
        int width, height;

        SDL_GetWindowSize(window_, &width, &height);
        if (width != width_ || height != height_)
            SetMode(width, height);
    }
}

void Graphics::Clear(ClearTargetFlags flags, const Color& color, float depth, unsigned stencil)
{
    IntVector2 rtSize = GetRenderTargetDimensions();

    bool oldColorWrite = colorWrite_;
    bool oldDepthWrite = depthWrite_;

    // D3D11 clear always clears the whole target regardless of viewport or scissor test settings
    // Emulate partial clear by rendering a quad
    if (!viewport_.left_ && !viewport_.top_ && viewport_.right_ == rtSize.x_ && viewport_.bottom_ == rtSize.y_)
    {
        // Make sure we use the read-write version of the depth stencil
        SetDepthWrite(true);
        PrepareDraw();

        if ((flags & CLEAR_COLOR) && impl_->renderTargetViews_[0])
            impl_->deviceContext_->ClearRenderTargetView(impl_->renderTargetViews_[0], color.Data());

        if ((flags & (CLEAR_DEPTH | CLEAR_STENCIL)) && impl_->depthStencilView_)
        {
            unsigned depthClearFlags = 0;
            if (flags & CLEAR_DEPTH)
                depthClearFlags |= D3D11_CLEAR_DEPTH;
            if (flags & CLEAR_STENCIL)
                depthClearFlags |= D3D11_CLEAR_STENCIL;
            impl_->deviceContext_->ClearDepthStencilView(impl_->depthStencilView_, depthClearFlags, depth, (UINT8)stencil);
        }
    }
    else
    {
        Renderer* renderer = GetSubsystem<Renderer>();
        if (!renderer)
            return;

        Geometry* geometry = renderer->GetQuadGeometry();

        Matrix3x4 model = Matrix3x4::IDENTITY;
        Matrix4 projection = Matrix4::IDENTITY;
        model.m23_ = Clamp(depth, 0.0f, 1.0f);

        SetBlendMode(BLEND_REPLACE);
        SetColorWrite(flags & CLEAR_COLOR);
        SetCullMode(CULL_NONE);
        SetDepthTest(CMP_ALWAYS);
        SetDepthWrite(flags & CLEAR_DEPTH);
        SetFillMode(FILL_SOLID);
        SetScissorTest(false);
        SetStencilTest(flags & CLEAR_STENCIL, CMP_ALWAYS, OP_REF, OP_KEEP, OP_KEEP, stencil);
        SetShaders(GetShader(VS, "ClearFramebuffer"), GetShader(PS, "ClearFramebuffer"));
        SetShaderParameter(VSP_MODEL, model);
        SetShaderParameter(VSP_VIEWPROJ, projection);
        SetShaderParameter(PSP_MATDIFFCOLOR, color);

        geometry->Draw(this);

        SetStencilTest(false);
        ClearParameterSources();
    }

    // Restore color & depth write state now
    SetColorWrite(oldColorWrite);
    SetDepthWrite(oldDepthWrite);
}

bool Graphics::ResolveToTexture(Texture2D* destination, const IntRect& viewport)
{
    if (!destination || !destination->GetRenderSurface())
        return false;

    URHO3D_PROFILE("ResolveToTexture");

    IntRect vpCopy = viewport;
    if (vpCopy.right_ <= vpCopy.left_)
        vpCopy.right_ = vpCopy.left_ + 1;
    if (vpCopy.bottom_ <= vpCopy.top_)
        vpCopy.bottom_ = vpCopy.top_ + 1;

    D3D11_BOX srcBox;
    srcBox.left = Clamp(vpCopy.left_, 0, width_);
    srcBox.top = Clamp(vpCopy.top_, 0, height_);
    srcBox.right = Clamp(vpCopy.right_, 0, width_);
    srcBox.bottom = Clamp(vpCopy.bottom_, 0, height_);
    srcBox.front = 0;
    srcBox.back = 1;

    ID3D11Resource* source = nullptr;
    bool resolve = multiSample_ > 1;
    impl_->defaultRenderTargetView_->GetResource(&source);

    if (!resolve)
    {
        if (!srcBox.left && !srcBox.top && srcBox.right == width_ && srcBox.bottom == height_)
            impl_->deviceContext_->CopyResource((ID3D11Resource*)destination->GetGPUObject(), source);
        else
            impl_->deviceContext_->CopySubresourceRegion((ID3D11Resource*)destination->GetGPUObject(), 0, 0, 0, 0, source, 0, &srcBox);
    }
    else
    {
        if (!srcBox.left && !srcBox.top && srcBox.right == width_ && srcBox.bottom == height_)
        {
            impl_->deviceContext_->ResolveSubresource((ID3D11Resource*)destination->GetGPUObject(), 0, source, 0, (DXGI_FORMAT)
                destination->GetFormat());
        }
        else
        {
            CreateResolveTexture();

            if (impl_->resolveTexture_)
            {
                impl_->deviceContext_->ResolveSubresource(impl_->resolveTexture_, 0, source, 0, DXGI_FORMAT_R8G8B8A8_UNORM);
                impl_->deviceContext_->CopySubresourceRegion((ID3D11Resource*)destination->GetGPUObject(), 0, 0, 0, 0, impl_->resolveTexture_, 0, &srcBox);
            }
        }
    }

    source->Release();

    return true;
}

bool Graphics::ResolveToTexture(Texture2D* texture)
{
    if (!texture)
        return false;
    RenderSurface* surface = texture->GetRenderSurface();
    if (!surface)
        return false;

    texture->SetResolveDirty(false);
    surface->SetResolveDirty(false);
    ID3D11Resource* source = (ID3D11Resource*)texture->GetGPUObject();
    ID3D11Resource* dest = (ID3D11Resource*)texture->GetResolveTexture();
    if (!source || !dest)
        return false;

    impl_->deviceContext_->ResolveSubresource(dest, 0, source, 0, (DXGI_FORMAT)texture->GetFormat());
    return true;
}

bool Graphics::ResolveToTexture(TextureCube* texture)
{
    if (!texture)
        return false;

    texture->SetResolveDirty(false);
    ID3D11Resource* source = (ID3D11Resource*)texture->GetGPUObject();
    ID3D11Resource* dest = (ID3D11Resource*)texture->GetResolveTexture();
    if (!source || !dest)
        return false;

    for (unsigned i = 0; i < MAX_CUBEMAP_FACES; ++i)
    {
        // Resolve only the surface(s) that were actually rendered to
        RenderSurface* surface = texture->GetRenderSurface((CubeMapFace)i);
        if (!surface->IsResolveDirty())
            continue;

        surface->SetResolveDirty(false);
        unsigned subResource = D3D11CalcSubresource(0, i, texture->GetLevels());
        impl_->deviceContext_->ResolveSubresource(dest, subResource, source, subResource, (DXGI_FORMAT)texture->GetFormat());
    }

    return true;
}


void Graphics::Draw(PrimitiveType type, unsigned vertexStart, unsigned vertexCount)
{
    if (!vertexCount || !impl_->shaderProgram_)
        return;

    PrepareDraw();

    unsigned primitiveCount;
    D3D_PRIMITIVE_TOPOLOGY d3dPrimitiveType;

    if (fillMode_ == FILL_POINT)
        type = POINT_LIST;

    GetD3DPrimitiveType(vertexCount, type, primitiveCount, d3dPrimitiveType);
    if (d3dPrimitiveType != primitiveType_)
    {
        impl_->deviceContext_->IASetPrimitiveTopology(d3dPrimitiveType);
        primitiveType_ = d3dPrimitiveType;
    }
    impl_->deviceContext_->Draw(vertexCount, vertexStart);

    numPrimitives_ += primitiveCount;
    ++numBatches_;
}

void Graphics::Draw(PrimitiveType type, unsigned indexStart, unsigned indexCount, unsigned minVertex, unsigned vertexCount)
{
    if (!vertexCount || !impl_->shaderProgram_)
        return;

    PrepareDraw();

    unsigned primitiveCount;
    D3D_PRIMITIVE_TOPOLOGY d3dPrimitiveType;

    if (fillMode_ == FILL_POINT)
        type = POINT_LIST;

    GetD3DPrimitiveType(indexCount, type, primitiveCount, d3dPrimitiveType);
    if (d3dPrimitiveType != primitiveType_)
    {
        impl_->deviceContext_->IASetPrimitiveTopology(d3dPrimitiveType);
        primitiveType_ = d3dPrimitiveType;
    }
    impl_->deviceContext_->DrawIndexed(indexCount, indexStart, 0);

    numPrimitives_ += primitiveCount;
    ++numBatches_;
}

void Graphics::Draw(PrimitiveType type, unsigned indexStart, unsigned indexCount, unsigned baseVertexIndex, unsigned minVertex, unsigned vertexCount)
{
    if (!vertexCount || !impl_->shaderProgram_)
        return;

    PrepareDraw();

    unsigned primitiveCount;
    D3D_PRIMITIVE_TOPOLOGY d3dPrimitiveType;

    if (fillMode_ == FILL_POINT)
        type = POINT_LIST;

    GetD3DPrimitiveType(indexCount, type, primitiveCount, d3dPrimitiveType);
    if (d3dPrimitiveType != primitiveType_)
    {
        impl_->deviceContext_->IASetPrimitiveTopology(d3dPrimitiveType);
        primitiveType_ = d3dPrimitiveType;
    }
    impl_->deviceContext_->DrawIndexed(indexCount, indexStart, baseVertexIndex);

    numPrimitives_ += primitiveCount;
    ++numBatches_;
}

void Graphics::DrawInstanced(PrimitiveType type, unsigned indexStart, unsigned indexCount, unsigned minVertex, unsigned vertexCount,
    unsigned instanceCount)
{
    if (!indexCount || !instanceCount || !impl_->shaderProgram_)
        return;

    PrepareDraw();

    unsigned primitiveCount;
    D3D_PRIMITIVE_TOPOLOGY d3dPrimitiveType;

    if (fillMode_ == FILL_POINT)
        type = POINT_LIST;

    GetD3DPrimitiveType(indexCount, type, primitiveCount, d3dPrimitiveType);
    if (d3dPrimitiveType != primitiveType_)
    {
        impl_->deviceContext_->IASetPrimitiveTopology(d3dPrimitiveType);
        primitiveType_ = d3dPrimitiveType;
    }
    impl_->deviceContext_->DrawIndexedInstanced(indexCount, instanceCount, indexStart, 0, 0);

    numPrimitives_ += instanceCount * primitiveCount;
    ++numBatches_;
}

void Graphics::DrawInstanced(PrimitiveType type, unsigned indexStart, unsigned indexCount, unsigned baseVertexIndex, unsigned minVertex, unsigned vertexCount,
    unsigned instanceCount)
{
    if (!indexCount || !instanceCount || !impl_->shaderProgram_)
        return;

    PrepareDraw();

    unsigned primitiveCount;
    D3D_PRIMITIVE_TOPOLOGY d3dPrimitiveType;

    if (fillMode_ == FILL_POINT)
        type = POINT_LIST;

    GetD3DPrimitiveType(indexCount, type, primitiveCount, d3dPrimitiveType);
    if (d3dPrimitiveType != primitiveType_)
    {
        impl_->deviceContext_->IASetPrimitiveTopology(d3dPrimitiveType);
        primitiveType_ = d3dPrimitiveType;
    }
    impl_->deviceContext_->DrawIndexedInstanced(indexCount, instanceCount, indexStart, baseVertexIndex, 0);

    numPrimitives_ += instanceCount * primitiveCount;
    ++numBatches_;
}

void Graphics::SetVertexBuffer(VertexBuffer* buffer)
{
    // Note: this is not multi-instance safe
    static ea::vector<VertexBuffer*> vertexBuffers(1);
    vertexBuffers[0] = buffer;
    SetVertexBuffers(vertexBuffers);
}

bool Graphics::SetVertexBuffers(const ea::vector<VertexBuffer*>& buffers, unsigned instanceOffset)
{
    if (buffers.size() > MAX_VERTEX_STREAMS)
    {
        URHO3D_LOGERROR("Too many vertex buffers");
        return false;
    }

    for (unsigned i = 0; i < MAX_VERTEX_STREAMS; ++i)
    {
        VertexBuffer* buffer = nullptr;
        bool changed = false;

        buffer = i < buffers.size() ? buffers[i] : nullptr;
        if (buffer)
        {
            const ea::vector<VertexElement>& elements = buffer->GetElements();
            // Check if buffer has per-instance data
            bool hasInstanceData = elements.size() && elements[0].perInstance_;
            unsigned offset = hasInstanceData ? instanceOffset * buffer->GetVertexSize() : 0;

            if (buffer != vertexBuffers_[i] || offset != impl_->vertexOffsets_[i])
            {
                vertexBuffers_[i] = buffer;
                impl_->vertexBuffers_[i] = (ID3D11Buffer*)buffer->GetGPUObject();
                impl_->vertexSizes_[i] = buffer->GetVertexSize();
                impl_->vertexOffsets_[i] = offset;
                changed = true;
            }
        }
        else if (vertexBuffers_[i])
        {
            vertexBuffers_[i] = nullptr;
            impl_->vertexBuffers_[i] = nullptr;
            impl_->vertexSizes_[i] = 0;
            impl_->vertexOffsets_[i] = 0;
            changed = true;
        }

        if (changed)
        {
            impl_->vertexDeclarationDirty_ = true;

            if (impl_->firstDirtyVB_ == M_MAX_UNSIGNED)
                impl_->firstDirtyVB_ = impl_->lastDirtyVB_ = i;
            else
            {
                if (i < impl_->firstDirtyVB_)
                    impl_->firstDirtyVB_ = i;
                if (i > impl_->lastDirtyVB_)
                    impl_->lastDirtyVB_ = i;
            }
        }
    }

    return true;
}

bool Graphics::SetVertexBuffers(const ea::vector<SharedPtr<VertexBuffer> >& buffers, unsigned instanceOffset)
{
    ea::vector<VertexBuffer*> bufferPointers;
    bufferPointers.reserve(buffers.size());
    for (auto& buffer : buffers)
        bufferPointers.push_back(buffer.Get());
    return SetVertexBuffers(bufferPointers, instanceOffset);
}

void Graphics::SetIndexBuffer(IndexBuffer* buffer)
{
    if (buffer != indexBuffer_)
    {
        if (buffer)
            impl_->deviceContext_->IASetIndexBuffer((ID3D11Buffer*)buffer->GetGPUObject(),
                buffer->GetIndexSize() == sizeof(unsigned short) ? DXGI_FORMAT_R16_UINT : DXGI_FORMAT_R32_UINT, 0);
        else
            impl_->deviceContext_->IASetIndexBuffer(nullptr, DXGI_FORMAT_UNKNOWN, 0);

        indexBuffer_ = buffer;
    }
}

void Graphics::SetShaders(ShaderVariation* vs, ShaderVariation* ps)
{
    // Switch to the clip plane variations if necessary
    if (useClipPlane_)
    {
        if (vs)
            vs = vs->GetOwner()->GetVariation(VS, vs->GetDefinesClipPlane());
        if (ps)
            ps = ps->GetOwner()->GetVariation(PS, ps->GetDefinesClipPlane());
    }

    if (vs == vertexShader_ && ps == pixelShader_)
        return;

    if (vs != vertexShader_)
    {
        // Create the shader now if not yet created. If already attempted, do not retry
        if (vs && !vs->GetGPUObject())
        {
            if (vs->GetCompilerOutput().empty())
            {
                URHO3D_PROFILE("CompileVertexShader");

                bool success = vs->Create();
                if (!success)
                {
                    URHO3D_LOGERROR("Failed to compile vertex shader " + vs->GetFullName() + ":\n" + vs->GetCompilerOutput());
                    vs = nullptr;
                }
            }
            else
                vs = nullptr;
        }

        impl_->deviceContext_->VSSetShader((ID3D11VertexShader*)(vs ? vs->GetGPUObject() : nullptr), nullptr, 0);
        vertexShader_ = vs;
        impl_->vertexDeclarationDirty_ = true;
    }

    if (ps != pixelShader_)
    {
        if (ps && !ps->GetGPUObject())
        {
            if (ps->GetCompilerOutput().empty())
            {
                URHO3D_PROFILE("CompilePixelShader");

                bool success = ps->Create();
                if (!success)
                {
                    URHO3D_LOGERROR("Failed to compile pixel shader " + ps->GetFullName() + ":\n" + ps->GetCompilerOutput());
                    ps = nullptr;
                }
            }
            else
                ps = nullptr;
        }

        impl_->deviceContext_->PSSetShader((ID3D11PixelShader*)(ps ? ps->GetGPUObject() : nullptr), nullptr, 0);
        pixelShader_ = ps;
    }

    // Update current shader parameters & constant buffers
    if (vertexShader_ && pixelShader_)
    {
        ea::pair<ShaderVariation*, ShaderVariation*> key = ea::make_pair(vertexShader_, pixelShader_);
        auto i = impl_->shaderPrograms_.find(key);
        if (i != impl_->shaderPrograms_.end())
            impl_->shaderProgram_ = i->second.Get();
        else
        {
            ShaderProgram* newProgram = impl_->shaderPrograms_[key] = new ShaderProgram(this, vertexShader_, pixelShader_);
            impl_->shaderProgram_ = newProgram;
        }

        bool vsBuffersChanged = false;
        bool psBuffersChanged = false;

        for (unsigned i = 0; i < MAX_SHADER_PARAMETER_GROUPS; ++i)
        {
            ID3D11Buffer* vsBuffer = impl_->shaderProgram_->vsConstantBuffers_[i] ? (ID3D11Buffer*)impl_->shaderProgram_->vsConstantBuffers_[i]->
                GetGPUObject() : nullptr;
            if (vsBuffer != impl_->constantBuffers_[VS][i])
            {
                impl_->constantBuffers_[VS][i] = vsBuffer;
                shaderParameterSources_[i] = (const void*)M_MAX_UNSIGNED;
                vsBuffersChanged = true;
            }

            ID3D11Buffer* psBuffer = impl_->shaderProgram_->psConstantBuffers_[i] ? (ID3D11Buffer*)impl_->shaderProgram_->psConstantBuffers_[i]->
                GetGPUObject() : nullptr;
            if (psBuffer != impl_->constantBuffers_[PS][i])
            {
                impl_->constantBuffers_[PS][i] = psBuffer;
                shaderParameterSources_[i] = (const void*)M_MAX_UNSIGNED;
                psBuffersChanged = true;
            }
        }

        if (vsBuffersChanged)
            impl_->deviceContext_->VSSetConstantBuffers(0, MAX_SHADER_PARAMETER_GROUPS, &impl_->constantBuffers_[VS][0]);
        if (psBuffersChanged)
            impl_->deviceContext_->PSSetConstantBuffers(0, MAX_SHADER_PARAMETER_GROUPS, &impl_->constantBuffers_[PS][0]);
    }
    else
        impl_->shaderProgram_ = nullptr;

    // Store shader combination if shader dumping in progress
    if (shaderPrecache_)
        shaderPrecache_->StoreShaders(vertexShader_, pixelShader_);

    // Update clip plane parameter if necessary
    if (useClipPlane_)
        SetShaderParameter(VSP_CLIPPLANE, clipPlane_);
}

void Graphics::SetShaderParameter(StringHash param, const float data[], unsigned count)
{
    ea::unordered_map<StringHash, ShaderParameter>::iterator i;
    if (!impl_->shaderProgram_ || (i = impl_->shaderProgram_->parameters_.find(param)) == impl_->shaderProgram_->parameters_.end())
        return;

    ConstantBuffer* buffer = i->second.bufferPtr_;
    if (!buffer->IsDirty())
        impl_->dirtyConstantBuffers_.emplace_back(buffer);
    buffer->SetParameter(i->second.offset_, (unsigned)(count * sizeof(float)), data);
}

void Graphics::SetShaderParameter(StringHash param, float value)
{
    ea::unordered_map<StringHash, ShaderParameter>::iterator i;
    if (!impl_->shaderProgram_ || (i = impl_->shaderProgram_->parameters_.find(param)) == impl_->shaderProgram_->parameters_.end())
        return;

    ConstantBuffer* buffer = i->second.bufferPtr_;
    if (!buffer->IsDirty())
        impl_->dirtyConstantBuffers_.emplace_back(buffer);
    buffer->SetParameter(i->second.offset_, sizeof(float), &value);
}

void Graphics::SetShaderParameter(StringHash param, int value)
{
    ea::unordered_map<StringHash, ShaderParameter>::iterator i;
    if (!impl_->shaderProgram_ || (i = impl_->shaderProgram_->parameters_.find(param)) == impl_->shaderProgram_->parameters_.end())
        return;

    ConstantBuffer* buffer = i->second.bufferPtr_;
    if (!buffer->IsDirty())
        impl_->dirtyConstantBuffers_.emplace_back(buffer);
    buffer->SetParameter(i->second.offset_, sizeof(int), &value);
}

void Graphics::SetShaderParameter(StringHash param, bool value)
{
    ea::unordered_map<StringHash, ShaderParameter>::iterator i;
    if (!impl_->shaderProgram_ || (i = impl_->shaderProgram_->parameters_.find(param)) == impl_->shaderProgram_->parameters_.end())
        return;

    ConstantBuffer* buffer = i->second.bufferPtr_;
    if (!buffer->IsDirty())
        impl_->dirtyConstantBuffers_.emplace_back(buffer);
    buffer->SetParameter(i->second.offset_, sizeof(bool), &value);
}

void Graphics::SetShaderParameter(StringHash param, const Color& color)
{
    ea::unordered_map<StringHash, ShaderParameter>::iterator i;
    if (!impl_->shaderProgram_ || (i = impl_->shaderProgram_->parameters_.find(param)) == impl_->shaderProgram_->parameters_.end())
        return;

    ConstantBuffer* buffer = i->second.bufferPtr_;
    if (!buffer->IsDirty())
        impl_->dirtyConstantBuffers_.emplace_back(buffer);
    buffer->SetParameter(i->second.offset_, sizeof(Color), &color);
}

void Graphics::SetShaderParameter(StringHash param, const Vector2& vector)
{
    ea::unordered_map<StringHash, ShaderParameter>::iterator i;
    if (!impl_->shaderProgram_ || (i = impl_->shaderProgram_->parameters_.find(param)) == impl_->shaderProgram_->parameters_.end())
        return;

    ConstantBuffer* buffer = i->second.bufferPtr_;
    if (!buffer->IsDirty())
        impl_->dirtyConstantBuffers_.emplace_back(buffer);
    buffer->SetParameter(i->second.offset_, sizeof(Vector2), &vector);
}

void Graphics::SetShaderParameter(StringHash param, const Matrix3& matrix)
{
    ea::unordered_map<StringHash, ShaderParameter>::iterator i;
    if (!impl_->shaderProgram_ || (i = impl_->shaderProgram_->parameters_.find(param)) == impl_->shaderProgram_->parameters_.end())
        return;

    ConstantBuffer* buffer = i->second.bufferPtr_;
    if (!buffer->IsDirty())
        impl_->dirtyConstantBuffers_.emplace_back(buffer);
    buffer->SetVector3ArrayParameter(i->second.offset_, 3, &matrix);
}

void Graphics::SetShaderParameter(StringHash param, const Vector3& vector)
{
    ea::unordered_map<StringHash, ShaderParameter>::iterator i;
    if (!impl_->shaderProgram_ || (i = impl_->shaderProgram_->parameters_.find(param)) == impl_->shaderProgram_->parameters_.end())
        return;

    ConstantBuffer* buffer = i->second.bufferPtr_;
    if (!buffer->IsDirty())
        impl_->dirtyConstantBuffers_.emplace_back(buffer);
    buffer->SetParameter(i->second.offset_, sizeof(Vector3), &vector);
}

void Graphics::SetShaderParameter(StringHash param, const Matrix4& matrix)
{
    ea::unordered_map<StringHash, ShaderParameter>::iterator i;
    if (!impl_->shaderProgram_ || (i = impl_->shaderProgram_->parameters_.find(param)) == impl_->shaderProgram_->parameters_.end())
        return;

    ConstantBuffer* buffer = i->second.bufferPtr_;
    if (!buffer->IsDirty())
        impl_->dirtyConstantBuffers_.emplace_back(buffer);
    buffer->SetParameter(i->second.offset_, sizeof(Matrix4), &matrix);
}

void Graphics::SetShaderParameter(StringHash param, const Vector4& vector)
{
    ea::unordered_map<StringHash, ShaderParameter>::iterator i;
    if (!impl_->shaderProgram_ || (i = impl_->shaderProgram_->parameters_.find(param)) == impl_->shaderProgram_->parameters_.end())
        return;

    ConstantBuffer* buffer = i->second.bufferPtr_;
    if (!buffer->IsDirty())
        impl_->dirtyConstantBuffers_.emplace_back(buffer);
    buffer->SetParameter(i->second.offset_, sizeof(Vector4), &vector);
}

void Graphics::SetShaderParameter(StringHash param, const Matrix3x4& matrix)
{
    ea::unordered_map<StringHash, ShaderParameter>::iterator i;
    if (!impl_->shaderProgram_ || (i = impl_->shaderProgram_->parameters_.find(param)) == impl_->shaderProgram_->parameters_.end())
        return;

    ConstantBuffer* buffer = i->second.bufferPtr_;
    if (!buffer->IsDirty())
        impl_->dirtyConstantBuffers_.emplace_back(buffer);
    buffer->SetParameter(i->second.offset_, sizeof(Matrix3x4), &matrix);
}

bool Graphics::NeedParameterUpdate(ShaderParameterGroup group, const void* source)
{
    if ((unsigned)(size_t)shaderParameterSources_[group] == M_MAX_UNSIGNED || shaderParameterSources_[group] != source)
    {
        shaderParameterSources_[group] = source;
        return true;
    }
    else
        return false;
}

bool Graphics::HasShaderParameter(StringHash param)
{
    return impl_->shaderProgram_ && impl_->shaderProgram_->parameters_.find(param) != impl_->shaderProgram_->parameters_.end();
}

bool Graphics::HasTextureUnit(TextureUnit unit)
{
    return (vertexShader_ && vertexShader_->HasTextureUnit(unit)) || (pixelShader_ && pixelShader_->HasTextureUnit(unit));
}

void Graphics::ClearParameterSource(ShaderParameterGroup group)
{
    shaderParameterSources_[group] = (const void*)M_MAX_UNSIGNED;
}

void Graphics::ClearParameterSources()
{
    for (unsigned i = 0; i < MAX_SHADER_PARAMETER_GROUPS; ++i)
        shaderParameterSources_[i] = (const void*)M_MAX_UNSIGNED;
}

void Graphics::ClearTransformSources()
{
    shaderParameterSources_[SP_CAMERA] = (const void*)M_MAX_UNSIGNED;
    shaderParameterSources_[SP_OBJECT] = (const void*)M_MAX_UNSIGNED;
}

void Graphics::SetTexture(unsigned index, Texture* texture)
{
    if (index >= MAX_TEXTURE_UNITS)
        return;

    // Check if texture is currently bound as a rendertarget. In that case, use its backup texture, or blank if not defined
    if (texture)
    {
        if (renderTargets_[0] && renderTargets_[0]->GetParentTexture() == texture)
            texture = texture->GetBackupTexture();
        else
        {
            // Resolve multisampled texture now as necessary
            if (texture->GetMultiSample() > 1 && texture->GetAutoResolve() && texture->IsResolveDirty())
            {
                if (texture->GetType() == Texture2D::GetTypeStatic())
                    ResolveToTexture(static_cast<Texture2D*>(texture));
                if (texture->GetType() == TextureCube::GetTypeStatic())
                    ResolveToTexture(static_cast<TextureCube*>(texture));
            }
        }

        if (texture && texture->GetLevelsDirty())
            texture->RegenerateLevels();
    }

    if (texture && texture->GetParametersDirty())
    {
        texture->UpdateParameters();
        textures_[index] = nullptr; // Force reassign
    }

    if (texture != textures_[index])
    {
        if (impl_->firstDirtyTexture_ == M_MAX_UNSIGNED)
            impl_->firstDirtyTexture_ = impl_->lastDirtyTexture_ = index;
        else
        {
            if (index < impl_->firstDirtyTexture_)
                impl_->firstDirtyTexture_ = index;
            if (index > impl_->lastDirtyTexture_)
                impl_->lastDirtyTexture_ = index;
        }

        textures_[index] = texture;
        impl_->shaderResourceViews_[index] = texture ? (ID3D11ShaderResourceView*)texture->GetShaderResourceView() : nullptr;
        impl_->samplers_[index] = texture ? (ID3D11SamplerState*)texture->GetSampler() : nullptr;
        impl_->texturesDirty_ = true;
    }
}

void SetTextureForUpdate(Texture* texture)
{
    // No-op on Direct3D11
}

void Graphics::SetDefaultTextureFilterMode(TextureFilterMode mode)
{
    if (mode != defaultTextureFilterMode_)
    {
        defaultTextureFilterMode_ = mode;
        SetTextureParametersDirty();
    }
}

void Graphics::SetDefaultTextureAnisotropy(unsigned level)
{
    level = Max(level, 1U);

    if (level != defaultTextureAnisotropy_)
    {
        defaultTextureAnisotropy_ = level;
        SetTextureParametersDirty();
    }
}

void Graphics::Restore()
{
    // No-op on Direct3D11
}

void Graphics::SetTextureParametersDirty()
{
    MutexLock lock(gpuObjectMutex_);

    for (auto i = gpuObjects_.begin(); i != gpuObjects_.end(); ++i)
    {
        Texture* texture = dynamic_cast<Texture*>(*i);
        if (texture)
            texture->SetParametersDirty();
    }
}

void Graphics::ResetRenderTargets()
{
    for (unsigned i = 0; i < MAX_RENDERTARGETS; ++i)
        SetRenderTarget(i, (RenderSurface*)nullptr);
    SetDepthStencil((RenderSurface*)nullptr);
    SetViewport(IntRect(0, 0, width_, height_));
}

void Graphics::ResetRenderTarget(unsigned index)
{
    SetRenderTarget(index, (RenderSurface*)nullptr);
}

void Graphics::ResetDepthStencil()
{
    SetDepthStencil((RenderSurface*)nullptr);
}

void Graphics::SetRenderTarget(unsigned index, RenderSurface* renderTarget)
{
    if (index >= MAX_RENDERTARGETS)
        return;

    if (renderTarget != renderTargets_[index])
    {
        renderTargets_[index] = renderTarget;
        impl_->renderTargetsDirty_ = true;

        // If the rendertarget is also bound as a texture, replace with backup texture or null
        if (renderTarget)
        {
            Texture* parentTexture = renderTarget->GetParentTexture();

            for (unsigned i = 0; i < MAX_TEXTURE_UNITS; ++i)
            {
                if (textures_[i] == parentTexture)
                    SetTexture(i, textures_[i]->GetBackupTexture());
            }

            // If multisampled, mark the texture & surface needing resolve
            if (parentTexture->GetMultiSample() > 1 && parentTexture->GetAutoResolve())
            {
                parentTexture->SetResolveDirty(true);
                renderTarget->SetResolveDirty(true);
            }

            // If mipmapped, mark the levels needing regeneration
            if (parentTexture->GetLevels() > 1)
                parentTexture->SetLevelsDirty();
        }
    }
}

void Graphics::SetRenderTarget(unsigned index, Texture2D* texture)
{
    RenderSurface* renderTarget = nullptr;
    if (texture)
        renderTarget = texture->GetRenderSurface();

    SetRenderTarget(index, renderTarget);
}

void Graphics::SetDepthStencil(RenderSurface* depthStencil)
{
    if (depthStencil != depthStencil_)
    {
        depthStencil_ = depthStencil;
        impl_->renderTargetsDirty_ = true;
    }
}

void Graphics::SetDepthStencil(Texture2D* texture)
{
    RenderSurface* depthStencil = nullptr;
    if (texture)
        depthStencil = texture->GetRenderSurface();

    SetDepthStencil(depthStencil);
    // Constant depth bias depends on the bitdepth
    impl_->rasterizerStateDirty_ = true;
}

void Graphics::SetViewport(const IntRect& rect)
{
    IntVector2 size = GetRenderTargetDimensions();

    IntRect rectCopy = rect;

    if (rectCopy.right_ <= rectCopy.left_)
        rectCopy.right_ = rectCopy.left_ + 1;
    if (rectCopy.bottom_ <= rectCopy.top_)
        rectCopy.bottom_ = rectCopy.top_ + 1;
    rectCopy.left_ = Clamp(rectCopy.left_, 0, size.x_);
    rectCopy.top_ = Clamp(rectCopy.top_, 0, size.y_);
    rectCopy.right_ = Clamp(rectCopy.right_, 0, size.x_);
    rectCopy.bottom_ = Clamp(rectCopy.bottom_, 0, size.y_);

    static D3D11_VIEWPORT d3dViewport;
    d3dViewport.TopLeftX = (float)rectCopy.left_;
    d3dViewport.TopLeftY = (float)rectCopy.top_;
    d3dViewport.Width = (float)(rectCopy.right_ - rectCopy.left_);
    d3dViewport.Height = (float)(rectCopy.bottom_ - rectCopy.top_);
    d3dViewport.MinDepth = 0.0f;
    d3dViewport.MaxDepth = 1.0f;

    impl_->deviceContext_->RSSetViewports(1, &d3dViewport);

    viewport_ = rectCopy;

    // Disable scissor test, needs to be re-enabled by the user
    SetScissorTest(false);
}

void Graphics::SetBlendMode(BlendMode mode, bool alphaToCoverage)
{
    if (mode != blendMode_ || alphaToCoverage != alphaToCoverage_)
    {
        blendMode_ = mode;
        alphaToCoverage_ = alphaToCoverage;
        impl_->blendStateDirty_ = true;
    }
}

void Graphics::SetColorWrite(bool enable)
{
    if (enable != colorWrite_)
    {
        colorWrite_ = enable;
        impl_->blendStateDirty_ = true;
    }
}

void Graphics::SetCullMode(CullMode mode)
{
    if (mode != cullMode_)
    {
        cullMode_ = mode;
        impl_->rasterizerStateDirty_ = true;
    }
}

void Graphics::SetDepthBias(float constantBias, float slopeScaledBias)
{
    if (constantBias != constantDepthBias_ || slopeScaledBias != slopeScaledDepthBias_)
    {
        constantDepthBias_ = constantBias;
        slopeScaledDepthBias_ = slopeScaledBias;
        impl_->rasterizerStateDirty_ = true;
    }
}

void Graphics::SetDepthTest(CompareMode mode)
{
    if (mode != depthTestMode_)
    {
        depthTestMode_ = mode;
        impl_->depthStateDirty_ = true;
    }
}

void Graphics::SetDepthWrite(bool enable)
{
    if (enable != depthWrite_)
    {
        depthWrite_ = enable;
        impl_->depthStateDirty_ = true;
        // Also affects whether a read-only version of depth-stencil should be bound, to allow sampling
        impl_->renderTargetsDirty_ = true;
    }
}

void Graphics::SetFillMode(FillMode mode)
{
    if (mode != fillMode_)
    {
        fillMode_ = mode;
        impl_->rasterizerStateDirty_ = true;
    }
}

void Graphics::SetLineAntiAlias(bool enable)
{
    if (enable != lineAntiAlias_)
    {
        lineAntiAlias_ = enable;
        impl_->rasterizerStateDirty_ = true;
    }
}

void Graphics::SetScissorTest(bool enable, const Rect& rect, bool borderInclusive)
{
    // During some light rendering loops, a full rect is toggled on/off repeatedly.
    // Disable scissor in that case to reduce state changes
    if (rect.min_.x_ <= 0.0f && rect.min_.y_ <= 0.0f && rect.max_.x_ >= 1.0f && rect.max_.y_ >= 1.0f)
        enable = false;

    if (enable)
    {
        IntVector2 rtSize(GetRenderTargetDimensions());
        IntVector2 viewSize(viewport_.Size());
        IntVector2 viewPos(viewport_.left_, viewport_.top_);
        IntRect intRect;
        int expand = borderInclusive ? 1 : 0;

        intRect.left_ = Clamp((int)((rect.min_.x_ + 1.0f) * 0.5f * viewSize.x_) + viewPos.x_, 0, rtSize.x_ - 1);
        intRect.top_ = Clamp((int)((-rect.max_.y_ + 1.0f) * 0.5f * viewSize.y_) + viewPos.y_, 0, rtSize.y_ - 1);
        intRect.right_ = Clamp((int)((rect.max_.x_ + 1.0f) * 0.5f * viewSize.x_) + viewPos.x_ + expand, 0, rtSize.x_);
        intRect.bottom_ = Clamp((int)((-rect.min_.y_ + 1.0f) * 0.5f * viewSize.y_) + viewPos.y_ + expand, 0, rtSize.y_);

        if (intRect.right_ == intRect.left_)
            intRect.right_++;
        if (intRect.bottom_ == intRect.top_)
            intRect.bottom_++;

        if (intRect.right_ < intRect.left_ || intRect.bottom_ < intRect.top_)
            enable = false;

        if (enable && intRect != scissorRect_)
        {
            scissorRect_ = intRect;
            impl_->scissorRectDirty_ = true;
        }
    }

    if (enable != scissorTest_)
    {
        scissorTest_ = enable;
        impl_->rasterizerStateDirty_ = true;
    }
}

void Graphics::SetScissorTest(bool enable, const IntRect& rect)
{
    IntVector2 rtSize(GetRenderTargetDimensions());
    IntVector2 viewPos(viewport_.left_, viewport_.top_);

    if (enable)
    {
        IntRect intRect;
        intRect.left_ = Clamp(rect.left_ + viewPos.x_, 0, rtSize.x_ - 1);
        intRect.top_ = Clamp(rect.top_ + viewPos.y_, 0, rtSize.y_ - 1);
        intRect.right_ = Clamp(rect.right_ + viewPos.x_, 0, rtSize.x_);
        intRect.bottom_ = Clamp(rect.bottom_ + viewPos.y_, 0, rtSize.y_);

        if (intRect.right_ == intRect.left_)
            intRect.right_++;
        if (intRect.bottom_ == intRect.top_)
            intRect.bottom_++;

        if (intRect.right_ < intRect.left_ || intRect.bottom_ < intRect.top_)
            enable = false;

        if (enable && intRect != scissorRect_)
        {
            scissorRect_ = intRect;
            impl_->scissorRectDirty_ = true;
        }
    }

    if (enable != scissorTest_)
    {
        scissorTest_ = enable;
        impl_->rasterizerStateDirty_ = true;
    }
}

void Graphics::SetStencilTest(bool enable, CompareMode mode, StencilOp pass, StencilOp fail, StencilOp zFail, unsigned stencilRef,
    unsigned compareMask, unsigned writeMask)
{
    if (enable != stencilTest_)
    {
        stencilTest_ = enable;
        impl_->depthStateDirty_ = true;
    }

    if (enable)
    {
        if (mode != stencilTestMode_)
        {
            stencilTestMode_ = mode;
            impl_->depthStateDirty_ = true;
        }
        if (pass != stencilPass_)
        {
            stencilPass_ = pass;
            impl_->depthStateDirty_ = true;
        }
        if (fail != stencilFail_)
        {
            stencilFail_ = fail;
            impl_->depthStateDirty_ = true;
        }
        if (zFail != stencilZFail_)
        {
            stencilZFail_ = zFail;
            impl_->depthStateDirty_ = true;
        }
        if (compareMask != stencilCompareMask_)
        {
            stencilCompareMask_ = compareMask;
            impl_->depthStateDirty_ = true;
        }
        if (writeMask != stencilWriteMask_)
        {
            stencilWriteMask_ = writeMask;
            impl_->depthStateDirty_ = true;
        }
        if (stencilRef != stencilRef_)
        {
            stencilRef_ = stencilRef;
            impl_->stencilRefDirty_ = true;
            impl_->depthStateDirty_ = true;
        }
    }
}

void Graphics::SetClipPlane(bool enable, const Plane& clipPlane, const Matrix3x4& view, const Matrix4& projection)
{
    useClipPlane_ = enable;

    if (enable)
    {
        Matrix4 viewProj = projection * view;
        clipPlane_ = clipPlane.Transformed(viewProj).ToVector4();
        SetShaderParameter(VSP_CLIPPLANE, clipPlane_);
    }
}

bool Graphics::IsInitialized() const
{
    return window_ != nullptr && impl_->GetDevice() != nullptr;
}

ea::vector<int> Graphics::GetMultiSampleLevels() const
{
    ea::vector<int> ret;
    ret.emplace_back(1);

    if (impl_->device_)
    {
        for (unsigned i = 2; i <= 16; ++i)
        {
            if (impl_->CheckMultiSampleSupport(sRGB_ ? DXGI_FORMAT_R8G8B8A8_UNORM_SRGB : DXGI_FORMAT_R8G8B8A8_UNORM, i))
                ret.emplace_back(i);
        }
    }

    return ret;
}

unsigned Graphics::GetFormat(CompressedFormat format) const
{
    switch (format)
    {
    case CF_RGBA:
        return DXGI_FORMAT_R8G8B8A8_UNORM;

    case CF_DXT1:
        return DXGI_FORMAT_BC1_UNORM;

    case CF_DXT3:
        return DXGI_FORMAT_BC2_UNORM;

    case CF_DXT5:
        return DXGI_FORMAT_BC3_UNORM;

    default:
        return 0;
    }
}

ShaderVariation* Graphics::GetShader(ShaderType type, const ea::string& name, const ea::string& defines) const
{
    return GetShader(type, name.c_str(), defines.c_str());
}

ShaderVariation* Graphics::GetShader(ShaderType type, const char* name, const char* defines) const
{
    if (lastShaderName_ != name || !lastShader_)
    {
        ResourceCache* cache = GetSubsystem<ResourceCache>();

        ea::string fullShaderName = shaderPath_ + name + shaderExtension_;
        // Try to reduce repeated error log prints because of missing shaders
        if (lastShaderName_ == name && !cache->Exists(fullShaderName))
            return nullptr;

        lastShader_ = cache->GetResource<Shader>(fullShaderName);
        lastShaderName_ = name;
    }

    return lastShader_ ? lastShader_->GetVariation(type, defines) : nullptr;
}

VertexBuffer* Graphics::GetVertexBuffer(unsigned index) const
{
    return index < MAX_VERTEX_STREAMS ? vertexBuffers_[index] : nullptr;
}

ShaderProgram* Graphics::GetShaderProgram() const
{
    return impl_->shaderProgram_;
}

TextureUnit Graphics::GetTextureUnit(const ea::string& name)
{
    auto i = textureUnits_.find(name);
    if (i != textureUnits_.end())
        return i->second;
    else
        return MAX_TEXTURE_UNITS;
}

const ea::string& Graphics::GetTextureUnitName(TextureUnit unit)
{
    for (auto i = textureUnits_.begin(); i != textureUnits_.end(); ++i)
    {
        if (i->second == unit)
            return i->first;
    }
    return EMPTY_STRING;
}

Texture* Graphics::GetTexture(unsigned index) const
{
    return index < MAX_TEXTURE_UNITS ? textures_[index] : nullptr;
}

RenderSurface* Graphics::GetRenderTarget(unsigned index) const
{
    return index < MAX_RENDERTARGETS ? renderTargets_[index] : nullptr;
}

IntVector2 Graphics::GetRenderTargetDimensions() const
{
    int width, height;

    if (renderTargets_[0])
    {
        width = renderTargets_[0]->GetWidth();
        height = renderTargets_[0]->GetHeight();
    }
    else if (depthStencil_) // Depth-only rendering
    {
        width = depthStencil_->GetWidth();
        height = depthStencil_->GetHeight();
    }
    else
    {
        width = width_;
        height = height_;
    }

    return IntVector2(width, height);
}

bool Graphics::GetDither() const
{
    return false;
}

bool Graphics::IsDeviceLost() const
{
    // Direct3D11 graphics context is never considered lost
    /// \todo The device could be lost in case of graphics adapters getting disabled during runtime. This is not currently handled
    return false;
}

void Graphics::OnWindowResized()
{
    if (!impl_->device_ || !window_)
        return;

    int newWidth, newHeight;

    SDL_GetWindowSize(window_, &newWidth, &newHeight);
    if (newWidth == width_ && newHeight == height_)
        return;

    UpdateSwapChain(newWidth, newHeight);

    // Reset rendertargets and viewport for the new screen size
    ResetRenderTargets();

    URHO3D_LOGTRACEF("Window was resized to %dx%d", width_, height_);

    using namespace ScreenMode;

    VariantMap& eventData = GetEventDataMap();
    eventData[P_WIDTH] = width_;
    eventData[P_HEIGHT] = height_;
    eventData[P_FULLSCREEN] = fullscreen_;
    eventData[P_RESIZABLE] = resizable_;
    eventData[P_BORDERLESS] = borderless_;
    eventData[P_HIGHDPI] = highDPI_;
    SendEvent(E_SCREENMODE, eventData);
}

void Graphics::OnWindowMoved()
{
    if (!impl_->device_ || !window_ || fullscreen_)
        return;

    int newX, newY;

    SDL_GetWindowPosition(window_, &newX, &newY);
    if (newX == position_.x_ && newY == position_.y_)
        return;

    position_.x_ = newX;
    position_.y_ = newY;

    URHO3D_LOGTRACEF("Window was moved to %d,%d", position_.x_, position_.y_);

    using namespace WindowPos;

    VariantMap& eventData = GetEventDataMap();
    eventData[P_X] = position_.x_;
    eventData[P_Y] = position_.y_;
    SendEvent(E_WINDOWPOS, eventData);
}

void Graphics::CleanupShaderPrograms(ShaderVariation* variation)
{
    for (auto i = impl_->shaderPrograms_.begin(); i != impl_->shaderPrograms_.end();)
    {
        if (i->first.first == variation || i->first.second == variation)
            i = impl_->shaderPrograms_.erase(i);
        else
            ++i;
    }

    if (vertexShader_ == variation || pixelShader_ == variation)
        impl_->shaderProgram_ = nullptr;
}

void Graphics::CleanupRenderSurface(RenderSurface* surface)
{
    // No-op on Direct3D11
}

ConstantBuffer* Graphics::GetOrCreateConstantBuffer(ShaderType type, unsigned index, unsigned size)
{
    // Ensure that different shader types and index slots get unique buffers, even if the size is same
    unsigned key = type | (index << 1) | (size << 4);
    auto i = impl_->allConstantBuffers_.find(key);
    if (i != impl_->allConstantBuffers_.end())
        return i->second.Get();
    else
    {
        SharedPtr<ConstantBuffer> newConstantBuffer(context_->CreateObject<ConstantBuffer>());
        newConstantBuffer->SetSize(size);
        impl_->allConstantBuffers_[key] = newConstantBuffer;
        return newConstantBuffer.Get();
    }
}

unsigned Graphics::GetAlphaFormat()
{
    return DXGI_FORMAT_A8_UNORM;
}

unsigned Graphics::GetLuminanceFormat()
{
    // Note: not same sampling behavior as on D3D9; need to sample the R channel only
    return DXGI_FORMAT_R8_UNORM;
}

unsigned Graphics::GetLuminanceAlphaFormat()
{
    // Note: not same sampling behavior as on D3D9; need to sample the RG channels
    return DXGI_FORMAT_R8G8_UNORM;
}

unsigned Graphics::GetRGBFormat()
{
    return DXGI_FORMAT_R8G8B8A8_UNORM;
}

unsigned Graphics::GetRGBAFormat()
{
    return DXGI_FORMAT_R8G8B8A8_UNORM;
}

unsigned Graphics::GetRGBA16Format()
{
    return DXGI_FORMAT_R16G16B16A16_UNORM;
}

unsigned Graphics::GetRGBAFloat16Format()
{
    return DXGI_FORMAT_R16G16B16A16_FLOAT;
}

unsigned Graphics::GetRGBAFloat32Format()
{
    return DXGI_FORMAT_R32G32B32A32_FLOAT;
}

unsigned Graphics::GetRG16Format()
{
    return DXGI_FORMAT_R16G16_UNORM;
}

unsigned Graphics::GetRGFloat16Format()
{
    return DXGI_FORMAT_R16G16_FLOAT;
}

unsigned Graphics::GetRGFloat32Format()
{
    return DXGI_FORMAT_R32G32_FLOAT;
}

unsigned Graphics::GetFloat16Format()
{
    return DXGI_FORMAT_R16_FLOAT;
}

unsigned Graphics::GetFloat32Format()
{
    return DXGI_FORMAT_R32_FLOAT;
}

unsigned Graphics::GetLinearDepthFormat()
{
    return DXGI_FORMAT_R32_FLOAT;
}

unsigned Graphics::GetDepthStencilFormat()
{
    return DXGI_FORMAT_R24G8_TYPELESS;
}

unsigned Graphics::GetReadableDepthFormat()
{
    return DXGI_FORMAT_R24G8_TYPELESS;
}

unsigned Graphics::GetFormat(const ea::string& formatName)
{
    ea::string nameLower = formatName.to_lower();
    nameLower.trim();

    if (nameLower == "a")
        return GetAlphaFormat();
    if (nameLower == "l")
        return GetLuminanceFormat();
    if (nameLower == "la")
        return GetLuminanceAlphaFormat();
    if (nameLower == "rgb")
        return GetRGBFormat();
    if (nameLower == "rgba")
        return GetRGBAFormat();
    if (nameLower == "rgba16")
        return GetRGBA16Format();
    if (nameLower == "rgba16f")
        return GetRGBAFloat16Format();
    if (nameLower == "rgba32f")
        return GetRGBAFloat32Format();
    if (nameLower == "rg16")
        return GetRG16Format();
    if (nameLower == "rg16f")
        return GetRGFloat16Format();
    if (nameLower == "rg32f")
        return GetRGFloat32Format();
    if (nameLower == "r16f")
        return GetFloat16Format();
    if (nameLower == "r32f" || nameLower == "float")
        return GetFloat32Format();
    if (nameLower == "lineardepth" || nameLower == "depth")
        return GetLinearDepthFormat();
    if (nameLower == "d24s8")
        return GetDepthStencilFormat();
    if (nameLower == "readabledepth" || nameLower == "hwdepth")
        return GetReadableDepthFormat();

    return GetRGBFormat();
}

unsigned Graphics::GetMaxBones()
{
    return 128;
}

bool Graphics::GetGL3Support()
{
    return gl3Support;
}

bool Graphics::OpenWindow(int width, int height, bool resizable, bool borderless)
{
    if (!externalWindow_)
    {
        unsigned flags = 0;
        if (resizable)
            flags |= SDL_WINDOW_RESIZABLE;
        if (borderless)
            flags |= SDL_WINDOW_BORDERLESS;

        window_ = SDL_CreateWindow(windowTitle_.c_str(), position_.x_, position_.y_, width, height, flags);
    }
    else
        window_ = SDL_CreateWindowFrom(externalWindow_, 0);

    if (!window_)
    {
        URHO3D_LOGERRORF("Could not create window, root cause: '%s'", SDL_GetError());
        return false;
    }

    SDL_GetWindowPosition(window_, &position_.x_, &position_.y_);

    CreateWindowIcon();

    return true;
}

void Graphics::AdjustWindow(int& newWidth, int& newHeight, bool& newFullscreen, bool& newBorderless, int& monitor)
{
    if (!externalWindow_)
    {
        if (!newWidth || !newHeight)
        {
            SDL_MaximizeWindow(window_);
            SDL_GetWindowSize(window_, &newWidth, &newHeight);
        }
        else
        {
            SDL_Rect display_rect;
            SDL_GetDisplayBounds(monitor, &display_rect);

            if (newFullscreen || (newBorderless && newWidth >= display_rect.w && newHeight >= display_rect.h))
            {
                // Reposition the window on the specified monitor if it's supposed to cover the entire monitor
                SDL_SetWindowPosition(window_, display_rect.x, display_rect.y);
            }

            SDL_SetWindowSize(window_, newWidth, newHeight);
        }

        // Turn off window fullscreen mode so it gets repositioned to the correct monitor
        SDL_SetWindowFullscreen(window_, SDL_FALSE);
        // Hack fix: on SDL 2.0.4 a fullscreen->windowed transition results in a maximized window when the D3D device is reset, so hide before
        if (!newFullscreen) SDL_HideWindow(window_);
        SDL_SetWindowFullscreen(window_, newFullscreen ? SDL_WINDOW_FULLSCREEN : 0);
        SDL_SetWindowBordered(window_, newBorderless ? SDL_FALSE : SDL_TRUE);
        if (!newFullscreen) SDL_ShowWindow(window_);
    }
    else
    {
        // If external window, must ask its dimensions instead of trying to set them
        SDL_GetWindowSize(window_, &newWidth, &newHeight);
        newFullscreen = false;
    }
}

bool Graphics::CreateDevice(int width, int height, int multiSample)
{
    // Device needs only to be created once
    if (!impl_->device_)
    {
        HRESULT hr = D3D11CreateDevice(
            nullptr,
            D3D_DRIVER_TYPE_HARDWARE,
            nullptr,
            0,
            nullptr,
            0,
            D3D11_SDK_VERSION,
            &impl_->device_,
            nullptr,
            &impl_->deviceContext_
        );

        if (FAILED(hr))
        {
            URHO3D_SAFE_RELEASE(impl_->device_);
            URHO3D_SAFE_RELEASE(impl_->deviceContext_);
            URHO3D_LOGD3DERROR("Failed to create D3D11 device", hr);
            return false;
        }

        CheckFeatureSupport();
        // Set the flush mode now as the device has been created
        SetFlushGPU(flushGPU_);
    }

    // Check that multisample level is supported
    ea::vector<int> multiSampleLevels = GetMultiSampleLevels();
    if (!multiSampleLevels.contains(multiSample))
        multiSample = 1;

    // Create swap chain. Release old if necessary
    if (impl_->swapChain_)
    {
        impl_->swapChain_->Release();
        impl_->swapChain_ = nullptr;
    }

    IDXGIDevice* dxgiDevice = nullptr;
    impl_->device_->QueryInterface(IID_IDXGIDevice, (void**)&dxgiDevice);
    IDXGIAdapter* dxgiAdapter = nullptr;
    dxgiDevice->GetParent(IID_IDXGIAdapter, (void**)&dxgiAdapter);
    IDXGIFactory* dxgiFactory = nullptr;
    dxgiAdapter->GetParent(IID_IDXGIFactory, (void**)&dxgiFactory);

    DXGI_RATIONAL refreshRateRational = {};
    IDXGIOutput* dxgiOutput = nullptr;
    UINT numModes = 0;
    dxgiAdapter->EnumOutputs(monitor_, &dxgiOutput);
    dxgiOutput->GetDisplayModeList(sRGB_ ? DXGI_FORMAT_R8G8B8A8_UNORM_SRGB : DXGI_FORMAT_R8G8B8A8_UNORM, 0, &numModes, 0);

    // find the best matching refresh rate with the specified resolution
    if (numModes > 0)
    {
        DXGI_MODE_DESC* modes = new DXGI_MODE_DESC[numModes];
        dxgiOutput->GetDisplayModeList(sRGB_ ? DXGI_FORMAT_R8G8B8A8_UNORM_SRGB : DXGI_FORMAT_R8G8B8A8_UNORM, 0, &numModes, modes);
        unsigned bestMatchingRateIndex = -1;
        unsigned bestError = M_MAX_UNSIGNED;
        for (unsigned i = 0; i < numModes; ++i)
        {
            if (width != modes[i].Width || height != modes[i].Height)
                continue;

            float rate = (float)modes[i].RefreshRate.Numerator / modes[i].RefreshRate.Denominator;
            unsigned error = (unsigned)(Abs(rate - refreshRate_));
            if (error < bestError)
            {
                bestMatchingRateIndex = i;
                bestError = error;
            }
        }
        if (bestMatchingRateIndex != -1)
        {
            refreshRateRational.Numerator = modes[bestMatchingRateIndex].RefreshRate.Numerator;
            refreshRateRational.Denominator = modes[bestMatchingRateIndex].RefreshRate.Denominator;
        }
        delete[] modes;
    }

    dxgiOutput->Release();

    DXGI_SWAP_CHAIN_DESC swapChainDesc;
    memset(&swapChainDesc, 0, sizeof swapChainDesc);
    swapChainDesc.BufferCount = 1;
    swapChainDesc.BufferDesc.Width = (UINT)width;
    swapChainDesc.BufferDesc.Height = (UINT)height;
    swapChainDesc.BufferDesc.Format = sRGB_ ? DXGI_FORMAT_R8G8B8A8_UNORM_SRGB : DXGI_FORMAT_R8G8B8A8_UNORM;
    swapChainDesc.BufferUsage = DXGI_USAGE_RENDER_TARGET_OUTPUT;
    swapChainDesc.BufferDesc.RefreshRate.Numerator = refreshRateRational.Numerator;
    swapChainDesc.BufferDesc.RefreshRate.Denominator = refreshRateRational.Denominator;
    swapChainDesc.OutputWindow = GetWindowHandle(window_);
    swapChainDesc.SampleDesc.Count = (UINT)multiSample;
    swapChainDesc.SampleDesc.Quality = impl_->GetMultiSampleQuality(swapChainDesc.BufferDesc.Format, multiSample);
    swapChainDesc.Windowed = TRUE;
    swapChainDesc.Flags = DXGI_SWAP_CHAIN_FLAG_ALLOW_MODE_SWITCH;

    HRESULT hr = dxgiFactory->CreateSwapChain(impl_->device_, &swapChainDesc, &impl_->swapChain_);
    // After creating the swap chain, disable automatic Alt-Enter fullscreen/windowed switching
    // (the application will switch manually if it wants to)
    dxgiFactory->MakeWindowAssociation(GetWindowHandle(window_), DXGI_MWA_NO_ALT_ENTER);

#ifdef URHO3D_LOGGING
    DXGI_ADAPTER_DESC desc;
    dxgiAdapter->GetDesc(&desc);
    ea::string adapterDesc = WideToMultiByte(desc.Description);
    URHO3D_LOGINFO("Adapter used " + adapterDesc);
#endif

    dxgiFactory->Release();
    dxgiAdapter->Release();
    dxgiDevice->Release();

    if (FAILED(hr))
    {
        URHO3D_SAFE_RELEASE(impl_->swapChain_);
        URHO3D_LOGD3DERROR("Failed to create D3D11 swap chain", hr);
        return false;
    }

    multiSample_ = multiSample;
    return true;
}

bool Graphics::UpdateSwapChain(int width, int height)
{
    bool success = true;

    ID3D11RenderTargetView* nullView = nullptr;
    impl_->deviceContext_->OMSetRenderTargets(1, &nullView, nullptr);
    if (impl_->defaultRenderTargetView_)
    {
        impl_->defaultRenderTargetView_->Release();
        impl_->defaultRenderTargetView_ = nullptr;
    }
    if (impl_->defaultDepthStencilView_)
    {
        impl_->defaultDepthStencilView_->Release();
        impl_->defaultDepthStencilView_ = nullptr;
    }
    if (impl_->defaultDepthTexture_)
    {
        impl_->defaultDepthTexture_->Release();
        impl_->defaultDepthTexture_ = nullptr;
    }
    if (impl_->resolveTexture_)
    {
        impl_->resolveTexture_->Release();
        impl_->resolveTexture_ = nullptr;
    }

    impl_->depthStencilView_ = nullptr;
    for (unsigned i = 0; i < MAX_RENDERTARGETS; ++i)
        impl_->renderTargetViews_[i] = nullptr;
    impl_->renderTargetsDirty_ = true;

    impl_->swapChain_->ResizeBuffers(1, (UINT)width, (UINT)height, DXGI_FORMAT_UNKNOWN, DXGI_SWAP_CHAIN_FLAG_ALLOW_MODE_SWITCH);

    // Create default rendertarget view representing the backbuffer
    ID3D11Texture2D* backbufferTexture;
    HRESULT hr = impl_->swapChain_->GetBuffer(0, IID_ID3D11Texture2D, (void**)&backbufferTexture);
    if (FAILED(hr))
    {
        URHO3D_SAFE_RELEASE(backbufferTexture);
        URHO3D_LOGD3DERROR("Failed to get backbuffer texture", hr);
        success = false;
    }
    else
    {
        hr = impl_->device_->CreateRenderTargetView(backbufferTexture, nullptr, &impl_->defaultRenderTargetView_);
        backbufferTexture->Release();
        if (FAILED(hr))
        {
            URHO3D_SAFE_RELEASE(impl_->defaultRenderTargetView_);
            URHO3D_LOGD3DERROR("Failed to create backbuffer rendertarget view", hr);
            success = false;
        }
    }

    // Create default depth-stencil texture and view
    D3D11_TEXTURE2D_DESC depthDesc;
    memset(&depthDesc, 0, sizeof depthDesc);
    depthDesc.Width = (UINT)width;
    depthDesc.Height = (UINT)height;
    depthDesc.MipLevels = 1;
    depthDesc.ArraySize = 1;
    depthDesc.Format = DXGI_FORMAT_D24_UNORM_S8_UINT;
    depthDesc.SampleDesc.Count = (UINT)multiSample_;
    depthDesc.SampleDesc.Quality = impl_->GetMultiSampleQuality(depthDesc.Format, multiSample_);
    depthDesc.Usage = D3D11_USAGE_DEFAULT;
    depthDesc.BindFlags = D3D11_BIND_DEPTH_STENCIL;
    depthDesc.CPUAccessFlags = 0;
    depthDesc.MiscFlags = 0;
    hr = impl_->device_->CreateTexture2D(&depthDesc, nullptr, &impl_->defaultDepthTexture_);
    if (FAILED(hr))
    {
        URHO3D_SAFE_RELEASE(impl_->defaultDepthTexture_);
        URHO3D_LOGD3DERROR("Failed to create backbuffer depth-stencil texture", hr);
        success = false;
    }
    else
    {
        hr = impl_->device_->CreateDepthStencilView(impl_->defaultDepthTexture_, nullptr, &impl_->defaultDepthStencilView_);
        if (FAILED(hr))
        {
            URHO3D_SAFE_RELEASE(impl_->defaultDepthStencilView_);
            URHO3D_LOGD3DERROR("Failed to create backbuffer depth-stencil view", hr);
            success = false;
        }
    }

    // Update internally held backbuffer size
    width_ = width;
    height_ = height;

    ResetRenderTargets();
    return success;
}

void Graphics::CheckFeatureSupport()
{
    anisotropySupport_ = true;
    dxtTextureSupport_ = true;
    lightPrepassSupport_ = true;
    deferredSupport_ = true;
    hardwareShadowSupport_ = true;
    instancingSupport_ = true;
    shadowMapFormat_ = DXGI_FORMAT_R16_TYPELESS;
    hiresShadowMapFormat_ = DXGI_FORMAT_R32_TYPELESS;
    dummyColorFormat_ = DXGI_FORMAT_UNKNOWN;
    sRGBSupport_ = true;
    sRGBWriteSupport_ = true;
}

void Graphics::ResetCachedState()
{
    for (unsigned i = 0; i < MAX_VERTEX_STREAMS; ++i)
    {
        vertexBuffers_[i] = nullptr;
        impl_->vertexBuffers_[i] = nullptr;
        impl_->vertexSizes_[i] = 0;
        impl_->vertexOffsets_[i] = 0;
    }

    for (unsigned i = 0; i < MAX_TEXTURE_UNITS; ++i)
    {
        textures_[i] = nullptr;
        impl_->shaderResourceViews_[i] = nullptr;
        impl_->samplers_[i] = nullptr;
    }

    for (unsigned i = 0; i < MAX_RENDERTARGETS; ++i)
    {
        renderTargets_[i] = nullptr;
        impl_->renderTargetViews_[i] = nullptr;
    }

    for (unsigned i = 0; i < MAX_SHADER_PARAMETER_GROUPS; ++i)
    {
        impl_->constantBuffers_[VS][i] = nullptr;
        impl_->constantBuffers_[PS][i] = nullptr;
    }

    depthStencil_ = nullptr;
    impl_->depthStencilView_ = nullptr;
    viewport_ = IntRect(0, 0, width_, height_);

    indexBuffer_ = nullptr;
    vertexDeclarationHash_ = 0;
    primitiveType_ = 0;
    vertexShader_ = nullptr;
    pixelShader_ = nullptr;
    blendMode_ = BLEND_REPLACE;
    alphaToCoverage_ = false;
    colorWrite_ = true;
    cullMode_ = CULL_CCW;
    constantDepthBias_ = 0.0f;
    slopeScaledDepthBias_ = 0.0f;
    depthTestMode_ = CMP_LESSEQUAL;
    depthWrite_ = true;
    fillMode_ = FILL_SOLID;
    lineAntiAlias_ = false;
    scissorTest_ = false;
    scissorRect_ = IntRect::ZERO;
    stencilTest_ = false;
    stencilTestMode_ = CMP_ALWAYS;
    stencilPass_ = OP_KEEP;
    stencilFail_ = OP_KEEP;
    stencilZFail_ = OP_KEEP;
    stencilRef_ = 0;
    stencilCompareMask_ = M_MAX_UNSIGNED;
    stencilWriteMask_ = M_MAX_UNSIGNED;
    useClipPlane_ = false;
    impl_->shaderProgram_ = nullptr;
    impl_->renderTargetsDirty_ = true;
    impl_->texturesDirty_ = true;
    impl_->vertexDeclarationDirty_ = true;
    impl_->blendStateDirty_ = true;
    impl_->depthStateDirty_ = true;
    impl_->rasterizerStateDirty_ = true;
    impl_->scissorRectDirty_ = true;
    impl_->stencilRefDirty_ = true;
    impl_->blendStateHash_ = M_MAX_UNSIGNED;
    impl_->depthStateHash_ = M_MAX_UNSIGNED;
    impl_->rasterizerStateHash_ = M_MAX_UNSIGNED;
    impl_->firstDirtyTexture_ = impl_->lastDirtyTexture_ = M_MAX_UNSIGNED;
    impl_->firstDirtyVB_ = impl_->lastDirtyVB_ = M_MAX_UNSIGNED;
    impl_->dirtyConstantBuffers_.clear();
}

void Graphics::PrepareDraw()
{
    if (impl_->renderTargetsDirty_)
    {
        impl_->depthStencilView_ =
            (depthStencil_ && depthStencil_->GetUsage() == TEXTURE_DEPTHSTENCIL) ?
                (ID3D11DepthStencilView*)depthStencil_->GetRenderTargetView() : impl_->defaultDepthStencilView_;

        // If possible, bind a read-only depth stencil view to allow reading depth in shader
        if (!depthWrite_ && depthStencil_ && depthStencil_->GetReadOnlyView())
            impl_->depthStencilView_ = (ID3D11DepthStencilView*)depthStencil_->GetReadOnlyView();

        for (unsigned i = 0; i < MAX_RENDERTARGETS; ++i)
            impl_->renderTargetViews_[i] =
                (renderTargets_[i] && renderTargets_[i]->GetUsage() == TEXTURE_RENDERTARGET) ?
                    (ID3D11RenderTargetView*)renderTargets_[i]->GetRenderTargetView() : nullptr;
        // If rendertarget 0 is null and not doing depth-only rendering, render to the backbuffer
        // Special case: if rendertarget 0 is null and depth stencil has same size as backbuffer, assume the intention is to do
        // backbuffer rendering with a custom depth stencil
        if (!renderTargets_[0] &&
            (!depthStencil_ || (depthStencil_ && depthStencil_->GetWidth() == width_ && depthStencil_->GetHeight() == height_)))
            impl_->renderTargetViews_[0] = impl_->defaultRenderTargetView_;

        impl_->deviceContext_->OMSetRenderTargets(MAX_RENDERTARGETS, &impl_->renderTargetViews_[0], impl_->depthStencilView_);
        impl_->renderTargetsDirty_ = false;
    }

    if (impl_->texturesDirty_ && impl_->firstDirtyTexture_ < M_MAX_UNSIGNED)
    {
        // Set also VS textures to enable vertex texture fetch to work the same way as on OpenGL
        impl_->deviceContext_->VSSetShaderResources(impl_->firstDirtyTexture_, impl_->lastDirtyTexture_ - impl_->firstDirtyTexture_ + 1,
            &impl_->shaderResourceViews_[impl_->firstDirtyTexture_]);
        impl_->deviceContext_->VSSetSamplers(impl_->firstDirtyTexture_, impl_->lastDirtyTexture_ - impl_->firstDirtyTexture_ + 1,
            &impl_->samplers_[impl_->firstDirtyTexture_]);
        impl_->deviceContext_->PSSetShaderResources(impl_->firstDirtyTexture_, impl_->lastDirtyTexture_ - impl_->firstDirtyTexture_ + 1,
            &impl_->shaderResourceViews_[impl_->firstDirtyTexture_]);
        impl_->deviceContext_->PSSetSamplers(impl_->firstDirtyTexture_, impl_->lastDirtyTexture_ - impl_->firstDirtyTexture_ + 1,
            &impl_->samplers_[impl_->firstDirtyTexture_]);

        impl_->firstDirtyTexture_ = impl_->lastDirtyTexture_ = M_MAX_UNSIGNED;
        impl_->texturesDirty_ = false;
    }

    if (impl_->vertexDeclarationDirty_ && vertexShader_ && vertexShader_->GetByteCode().size())
    {
        if (impl_->firstDirtyVB_ < M_MAX_UNSIGNED)
        {
            impl_->deviceContext_->IASetVertexBuffers(impl_->firstDirtyVB_, impl_->lastDirtyVB_ - impl_->firstDirtyVB_ + 1,
                &impl_->vertexBuffers_[impl_->firstDirtyVB_], &impl_->vertexSizes_[impl_->firstDirtyVB_], &impl_->vertexOffsets_[impl_->firstDirtyVB_]);

            impl_->firstDirtyVB_ = impl_->lastDirtyVB_ = M_MAX_UNSIGNED;
        }

        unsigned long long newVertexDeclarationHash = 0;
        for (unsigned i = 0; i < MAX_VERTEX_STREAMS; ++i)
        {
            if (vertexBuffers_[i])
                newVertexDeclarationHash |= vertexBuffers_[i]->GetBufferHash(i);
        }
        // Do not create input layout if no vertex buffers / elements
        if (newVertexDeclarationHash)
        {
            /// \todo Using a 64bit total hash for vertex shader and vertex buffer elements hash may not guarantee uniqueness
            newVertexDeclarationHash += vertexShader_->GetElementHash();
            if (newVertexDeclarationHash != vertexDeclarationHash_)
            {
                auto i = impl_->vertexDeclarations_.find(newVertexDeclarationHash);
                if (i == impl_->vertexDeclarations_.end())
                {
                    SharedPtr<VertexDeclaration> newVertexDeclaration(new VertexDeclaration(this, vertexShader_, vertexBuffers_));
                    i = impl_->vertexDeclarations_.insert(ea::make_pair(newVertexDeclarationHash, newVertexDeclaration)).first;
                }
                impl_->deviceContext_->IASetInputLayout((ID3D11InputLayout*)i->second->GetInputLayout());
                vertexDeclarationHash_ = newVertexDeclarationHash;
            }
        }

        impl_->vertexDeclarationDirty_ = false;
    }

    if (impl_->blendStateDirty_)
    {
        unsigned newBlendStateHash = (unsigned)((colorWrite_ ? 1 : 0) | (alphaToCoverage_ ? 2 : 0) | (blendMode_ << 2));
        if (newBlendStateHash != impl_->blendStateHash_)
        {
            auto i = impl_->blendStates_.find(newBlendStateHash);
            if (i == impl_->blendStates_.end())
            {
                URHO3D_PROFILE("CreateBlendState");

                D3D11_BLEND_DESC stateDesc;
                memset(&stateDesc, 0, sizeof stateDesc);
                stateDesc.AlphaToCoverageEnable = alphaToCoverage_ ? TRUE : FALSE;
                stateDesc.IndependentBlendEnable = false;
                stateDesc.RenderTarget[0].BlendEnable = d3dBlendEnable[blendMode_];
                stateDesc.RenderTarget[0].SrcBlend = d3dSrcBlend[blendMode_];
                stateDesc.RenderTarget[0].DestBlend = d3dDestBlend[blendMode_];
                stateDesc.RenderTarget[0].BlendOp = d3dBlendOp[blendMode_];
                stateDesc.RenderTarget[0].SrcBlendAlpha = d3dSrcBlend[blendMode_];
                stateDesc.RenderTarget[0].DestBlendAlpha = d3dDestBlend[blendMode_];
                stateDesc.RenderTarget[0].BlendOpAlpha = d3dBlendOp[blendMode_];
                stateDesc.RenderTarget[0].RenderTargetWriteMask = colorWrite_ ? D3D11_COLOR_WRITE_ENABLE_ALL : 0x0;

                ID3D11BlendState* newBlendState = nullptr;
                HRESULT hr = impl_->device_->CreateBlendState(&stateDesc, &newBlendState);
                if (FAILED(hr))
                {
                    URHO3D_SAFE_RELEASE(newBlendState);
                    URHO3D_LOGD3DERROR("Failed to create blend state", hr);
                }

                i = impl_->blendStates_.insert(ea::make_pair(newBlendStateHash, newBlendState)).first;
            }

            impl_->deviceContext_->OMSetBlendState(i->second, nullptr, M_MAX_UNSIGNED);
            impl_->blendStateHash_ = newBlendStateHash;
        }

        impl_->blendStateDirty_ = false;
    }

    if (impl_->depthStateDirty_)
    {
        unsigned newDepthStateHash =
            (depthWrite_ ? 1 : 0) | (stencilTest_ ? 2 : 0) | (depthTestMode_ << 2) | ((stencilCompareMask_ & 0xff) << 5) |
            ((stencilWriteMask_ & 0xff) << 13) | (stencilTestMode_ << 21) |
            ((stencilFail_ + stencilZFail_ * 5 + stencilPass_ * 25) << 24);
        if (newDepthStateHash != impl_->depthStateHash_ || impl_->stencilRefDirty_)
        {
            auto i = impl_->depthStates_.find(newDepthStateHash);
            if (i == impl_->depthStates_.end())
            {
                URHO3D_PROFILE("CreateDepthState");

                D3D11_DEPTH_STENCIL_DESC stateDesc;
                memset(&stateDesc, 0, sizeof stateDesc);
                stateDesc.DepthEnable = TRUE;
                stateDesc.DepthWriteMask = depthWrite_ ? D3D11_DEPTH_WRITE_MASK_ALL : D3D11_DEPTH_WRITE_MASK_ZERO;
                stateDesc.DepthFunc = d3dCmpFunc[depthTestMode_];
                stateDesc.StencilEnable = stencilTest_ ? TRUE : FALSE;
                stateDesc.StencilReadMask = (unsigned char)stencilCompareMask_;
                stateDesc.StencilWriteMask = (unsigned char)stencilWriteMask_;
                stateDesc.FrontFace.StencilFailOp = d3dStencilOp[stencilFail_];
                stateDesc.FrontFace.StencilDepthFailOp = d3dStencilOp[stencilZFail_];
                stateDesc.FrontFace.StencilPassOp = d3dStencilOp[stencilPass_];
                stateDesc.FrontFace.StencilFunc = d3dCmpFunc[stencilTestMode_];
                stateDesc.BackFace.StencilFailOp = d3dStencilOp[stencilFail_];
                stateDesc.BackFace.StencilDepthFailOp = d3dStencilOp[stencilZFail_];
                stateDesc.BackFace.StencilPassOp = d3dStencilOp[stencilPass_];
                stateDesc.BackFace.StencilFunc = d3dCmpFunc[stencilTestMode_];

                ID3D11DepthStencilState* newDepthState = nullptr;
                HRESULT hr = impl_->device_->CreateDepthStencilState(&stateDesc, &newDepthState);
                if (FAILED(hr))
                {
                    URHO3D_SAFE_RELEASE(newDepthState);
                    URHO3D_LOGD3DERROR("Failed to create depth state", hr);
                }

                i = impl_->depthStates_.insert(ea::make_pair(newDepthStateHash, newDepthState)).first;
            }

            impl_->deviceContext_->OMSetDepthStencilState(i->second, stencilRef_);
            impl_->depthStateHash_ = newDepthStateHash;
        }

        impl_->depthStateDirty_ = false;
        impl_->stencilRefDirty_ = false;
    }

    if (impl_->rasterizerStateDirty_)
    {
        unsigned depthBits = 24;
        if (depthStencil_ && depthStencil_->GetParentTexture()->GetFormat() == DXGI_FORMAT_R16_TYPELESS)
            depthBits = 16;
        int scaledDepthBias = (int)(constantDepthBias_ * (1 << depthBits));

        unsigned newRasterizerStateHash =
            (scissorTest_ ? 1 : 0) | (lineAntiAlias_ ? 2 : 0) | (fillMode_ << 2) | (cullMode_ << 4) |
            ((scaledDepthBias & 0x1fff) << 6) | (((int)(slopeScaledDepthBias_ * 100.0f) & 0x1fff) << 19);
        if (newRasterizerStateHash != impl_->rasterizerStateHash_)
        {
            auto i = impl_->rasterizerStates_.find(newRasterizerStateHash);
            if (i == impl_->rasterizerStates_.end())
            {
                URHO3D_PROFILE("CreateRasterizerState");

                D3D11_RASTERIZER_DESC stateDesc;
                memset(&stateDesc, 0, sizeof stateDesc);
                stateDesc.FillMode = d3dFillMode[fillMode_];
                stateDesc.CullMode = d3dCullMode[cullMode_];
                stateDesc.FrontCounterClockwise = FALSE;
                stateDesc.DepthBias = scaledDepthBias;
                stateDesc.DepthBiasClamp = M_INFINITY;
                stateDesc.SlopeScaledDepthBias = slopeScaledDepthBias_;
                stateDesc.DepthClipEnable = TRUE;
                stateDesc.ScissorEnable = scissorTest_ ? TRUE : FALSE;
                stateDesc.MultisampleEnable = lineAntiAlias_ ? FALSE : TRUE;
                stateDesc.AntialiasedLineEnable = lineAntiAlias_ ? TRUE : FALSE;

                ID3D11RasterizerState* newRasterizerState = nullptr;
                HRESULT hr = impl_->device_->CreateRasterizerState(&stateDesc, &newRasterizerState);
                if (FAILED(hr))
                {
                    URHO3D_SAFE_RELEASE(newRasterizerState);
                    URHO3D_LOGD3DERROR("Failed to create rasterizer state", hr);
                }

                i = impl_->rasterizerStates_.insert(ea::make_pair(newRasterizerStateHash, newRasterizerState)).first;
            }

            impl_->deviceContext_->RSSetState(i->second);
            impl_->rasterizerStateHash_ = newRasterizerStateHash;
        }

        impl_->rasterizerStateDirty_ = false;
    }

    if (impl_->scissorRectDirty_)
    {
        D3D11_RECT d3dRect;
        d3dRect.left = scissorRect_.left_;
        d3dRect.top = scissorRect_.top_;
        d3dRect.right = scissorRect_.right_;
        d3dRect.bottom = scissorRect_.bottom_;
        impl_->deviceContext_->RSSetScissorRects(1, &d3dRect);
        impl_->scissorRectDirty_ = false;
    }

    for (unsigned i = 0; i < impl_->dirtyConstantBuffers_.size(); ++i)
        impl_->dirtyConstantBuffers_[i]->Apply();
    impl_->dirtyConstantBuffers_.clear();
}

void Graphics::CreateResolveTexture()
{
    if (impl_->resolveTexture_)
        return;

    D3D11_TEXTURE2D_DESC textureDesc;
    memset(&textureDesc, 0, sizeof textureDesc);
    textureDesc.Width = (UINT)width_;
    textureDesc.Height = (UINT)height_;
    textureDesc.MipLevels = 1;
    textureDesc.ArraySize = 1;
    textureDesc.Format = DXGI_FORMAT_R8G8B8A8_UNORM;
    textureDesc.SampleDesc.Count = 1;
    textureDesc.SampleDesc.Quality = 0;
    textureDesc.Usage = D3D11_USAGE_DEFAULT;
    textureDesc.CPUAccessFlags = 0;

    HRESULT hr = impl_->device_->CreateTexture2D(&textureDesc, nullptr, &impl_->resolveTexture_);
    if (FAILED(hr))
    {
        URHO3D_SAFE_RELEASE(impl_->resolveTexture_);
        URHO3D_LOGD3DERROR("Could not create resolve texture", hr);
    }
}

void Graphics::SetTextureUnitMappings()
{
    textureUnits_["DiffMap"] = TU_DIFFUSE;
    textureUnits_["DiffCubeMap"] = TU_DIFFUSE;
    textureUnits_["NormalMap"] = TU_NORMAL;
    textureUnits_["SpecMap"] = TU_SPECULAR;
    textureUnits_["EmissiveMap"] = TU_EMISSIVE;
    textureUnits_["EnvMap"] = TU_ENVIRONMENT;
    textureUnits_["EnvCubeMap"] = TU_ENVIRONMENT;
    textureUnits_["LightRampMap"] = TU_LIGHTRAMP;
    textureUnits_["LightSpotMap"] = TU_LIGHTSHAPE;
    textureUnits_["LightCubeMap"] = TU_LIGHTSHAPE;
    textureUnits_["ShadowMap"] = TU_SHADOWMAP;
    textureUnits_["FaceSelectCubeMap"] = TU_FACESELECT;
    textureUnits_["IndirectionCubeMap"] = TU_INDIRECTION;
    textureUnits_["VolumeMap"] = TU_VOLUMEMAP;
    textureUnits_["ZoneCubeMap"] = TU_ZONE;
    textureUnits_["ZoneVolumeMap"] = TU_ZONE;
}

void Graphics::SetTextureForUpdate(Texture* texture)
{
}

void Graphics::MarkFBODirty()
{
}

void Graphics::SetVBO(unsigned object)
{
}

void Graphics::SetUBO(unsigned object)
{
}

}<|MERGE_RESOLUTION|>--- conflicted
+++ resolved
@@ -384,13 +384,9 @@
     if (borderless_)
         msg.append(" borderless");
     if (resizable_)
-<<<<<<< HEAD
         msg.append(" resizable");
-=======
-        msg.Append(" resizable");
     if (highDPI_)
-        msg.Append(" highDPI");
->>>>>>> 6296d22e
+        msg.append(" highDPI");
     if (multiSample > 1)
         msg.append_sprintf(" multisample %d", multiSample);
     URHO3D_LOGINFO(msg);
