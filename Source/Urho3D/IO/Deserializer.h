<<<<<<< HEAD
//
// Copyright (c) 2008-2018 the Urho3D project.
//
// Permission is hereby granted, free of charge, to any person obtaining a copy
// of this software and associated documentation files (the "Software"), to deal
// in the Software without restriction, including without limitation the rights
// to use, copy, modify, merge, publish, distribute, sublicense, and/or sell
// copies of the Software, and to permit persons to whom the Software is
// furnished to do so, subject to the following conditions:
//
// The above copyright notice and this permission notice shall be included in
// all copies or substantial portions of the Software.
//
// THE SOFTWARE IS PROVIDED "AS IS", WITHOUT WARRANTY OF ANY KIND, EXPRESS OR
// IMPLIED, INCLUDING BUT NOT LIMITED TO THE WARRANTIES OF MERCHANTABILITY,
// FITNESS FOR A PARTICULAR PURPOSE AND NONINFRINGEMENT. IN NO EVENT SHALL THE
// AUTHORS OR COPYRIGHT HOLDERS BE LIABLE FOR ANY CLAIM, DAMAGES OR OTHER
// LIABILITY, WHETHER IN AN ACTION OF CONTRACT, TORT OR OTHERWISE, ARISING FROM,
// OUT OF OR IN CONNECTION WITH THE SOFTWARE OR THE USE OR OTHER DEALINGS IN
// THE SOFTWARE.
//

#pragma once

#include "../Core/Variant.h"
#include "../Math/BoundingBox.h"
#include "../Math/Rect.h"

namespace Urho3D
{

/// Abstract stream for reading.
class URHO3D_API Deserializer
{
public:
    /// Construct with zero size.
    Deserializer();
    /// Construct with defined size.
    explicit Deserializer(unsigned size);
    /// Destruct.
    virtual ~Deserializer();

    /// Read bytes from the stream. Return number of bytes actually read.
    virtual unsigned Read(void* dest, unsigned size) = 0;
    /// Set position from the beginning of the stream. Return actual new position.
    virtual unsigned Seek(unsigned position) = 0;
    /// Return name of the stream.
    virtual const String& GetName() const;
    /// Return a checksum if applicable.
    virtual unsigned GetChecksum();
    /// Return whether the end of stream has been reached.
    virtual bool IsEof() const { return position_ >= size_; }

    /// Set position relative to current position. Return actual new position.
    unsigned SeekRelative(int delta);
    /// Return current position.
    unsigned GetPosition() const { return position_; }
    /// Return current position.
    unsigned Tell() const { return position_; }

    /// Return size.
    unsigned GetSize() const { return size_; }

    /// Read a 64-bit integer.
    long long ReadInt64();
    /// Read a 32-bit integer.
    int ReadInt();
    /// Read a 16-bit integer.
    short ReadShort();
    /// Read an 8-bit integer.
    signed char ReadByte();
    /// Read a 64-bit unsigned integer.
    unsigned long long ReadUInt64();
    /// Read a 32-bit unsigned integer.
    unsigned ReadUInt();
    /// Read a 16-bit unsigned integer.
    unsigned short ReadUShort();
    /// Read an 8-bit unsigned integer.
    unsigned char ReadUByte();
    /// Read a bool.
    bool ReadBool();
    /// Read a float.
    float ReadFloat();
    /// Read a double.
    double ReadDouble();
    /// Read an IntRect.
    IntRect ReadIntRect();
    /// Read an IntVector2.
    IntVector2 ReadIntVector2();
    /// Read an IntVector3.
    IntVector3 ReadIntVector3();
    /// Read a Rect.
    Rect ReadRect();
    /// Read a Vector2.
    Vector2 ReadVector2();
    /// Read a Vector3.
    Vector3 ReadVector3();
    /// Read a Vector3 packed into 3 x 16 bits with the specified maximum absolute range.
    Vector3 ReadPackedVector3(float maxAbsCoord);
    /// Read a Vector4.
    Vector4 ReadVector4();
    /// Read a quaternion.
    Quaternion ReadQuaternion();
    /// Read a quaternion with each component packed in 16 bits.
    Quaternion ReadPackedQuaternion();
    /// Read a Matrix3.
    Matrix3 ReadMatrix3();
    /// Read a Matrix3x4.
    Matrix3x4 ReadMatrix3x4();
    /// Read a Matrix4.
    Matrix4 ReadMatrix4();
    /// Read a color.
    Color ReadColor();
    /// Read a bounding box.
    BoundingBox ReadBoundingBox();
    /// Read a null-terminated string.
    String ReadString();
    /// Read a four-letter file ID.
    String ReadFileID();
    /// Read a 32-bit StringHash.
    StringHash ReadStringHash();
    /// Read a buffer with size encoded as VLE.
    PODVector<unsigned char> ReadBuffer();
    /// Read a resource reference.
    ResourceRef ReadResourceRef();
    /// Read a resource reference list.
    ResourceRefList ReadResourceRefList();
    /// Read a variant.
    Variant ReadVariant();
    /// Read a variant whose type is already known.
    Variant ReadVariant(VariantType type);
    /// Read a variant vector.
    VariantVector ReadVariantVector();
    /// Read a string vector.
    StringVector ReadStringVector();
    /// Read a variant map.
    VariantMap ReadVariantMap();
    /// Read a variable-length encoded unsigned integer, which can use 29 bits maximum.
    unsigned ReadVLE();
    /// Read a 24-bit network object ID.
    unsigned ReadNetID();
    /// Read a text line.
    String ReadLine();

protected:
    /// Stream position.
    unsigned position_;
    /// Stream size.
    unsigned size_;
};

}
=======
//
// Copyright (c) 2008-2019 the Urho3D project.
//
// Permission is hereby granted, free of charge, to any person obtaining a copy
// of this software and associated documentation files (the "Software"), to deal
// in the Software without restriction, including without limitation the rights
// to use, copy, modify, merge, publish, distribute, sublicense, and/or sell
// copies of the Software, and to permit persons to whom the Software is
// furnished to do so, subject to the following conditions:
//
// The above copyright notice and this permission notice shall be included in
// all copies or substantial portions of the Software.
//
// THE SOFTWARE IS PROVIDED "AS IS", WITHOUT WARRANTY OF ANY KIND, EXPRESS OR
// IMPLIED, INCLUDING BUT NOT LIMITED TO THE WARRANTIES OF MERCHANTABILITY,
// FITNESS FOR A PARTICULAR PURPOSE AND NONINFRINGEMENT. IN NO EVENT SHALL THE
// AUTHORS OR COPYRIGHT HOLDERS BE LIABLE FOR ANY CLAIM, DAMAGES OR OTHER
// LIABILITY, WHETHER IN AN ACTION OF CONTRACT, TORT OR OTHERWISE, ARISING FROM,
// OUT OF OR IN CONNECTION WITH THE SOFTWARE OR THE USE OR OTHER DEALINGS IN
// THE SOFTWARE.
//

#pragma once

#include "../Core/Variant.h"
#include "../Math/BoundingBox.h"
#include "../Math/Rect.h"

namespace Urho3D
{

/// Abstract stream for reading.
class URHO3D_API Deserializer
{
public:
    /// Construct with zero size.
    Deserializer();
    /// Construct with defined size.
    explicit Deserializer(unsigned size);
    /// Destruct.
    virtual ~Deserializer();

    /// Read bytes from the stream. Return number of bytes actually read.
    virtual unsigned Read(void* dest, unsigned size) = 0;
    /// Set position from the beginning of the stream. Return actual new position.
    virtual unsigned Seek(unsigned position) = 0;
    /// Return name of the stream.
    virtual const String& GetName() const;
    /// Return a checksum if applicable.
    virtual unsigned GetChecksum();
    /// Return whether the end of stream has been reached.
    virtual bool IsEof() const { return position_ >= size_; }

    /// Set position relative to current position. Return actual new position.
    unsigned SeekRelative(int delta);
    /// Return current position.
    unsigned GetPosition() const { return position_; }
    /// Return current position.
    unsigned Tell() const { return position_; }

    /// Return size.
    unsigned GetSize() const { return size_; }

    /// Read a 64-bit integer.
    long long ReadInt64();
    /// Read a 32-bit integer.
    int ReadInt();
    /// Read a 16-bit integer.
    short ReadShort();
    /// Read an 8-bit integer.
    signed char ReadByte();
    /// Read a 64-bit unsigned integer.
    unsigned long long ReadUInt64();
    /// Read a 32-bit unsigned integer.
    unsigned ReadUInt();
    /// Read a 16-bit unsigned integer.
    unsigned short ReadUShort();
    /// Read an 8-bit unsigned integer.
    unsigned char ReadUByte();
    /// Read a bool.
    bool ReadBool();
    /// Read a float.
    float ReadFloat();
    /// Read a double.
    double ReadDouble();
    /// Read an IntRect.
    IntRect ReadIntRect();
    /// Read an IntVector2.
    IntVector2 ReadIntVector2();
    /// Read an IntVector3.
    IntVector3 ReadIntVector3();
    /// Read a Rect.
    Rect ReadRect();
    /// Read a Vector2.
    Vector2 ReadVector2();
    /// Read a Vector3.
    Vector3 ReadVector3();
    /// Read a Vector3 packed into 3 x 16 bits with the specified maximum absolute range.
    Vector3 ReadPackedVector3(float maxAbsCoord);
    /// Read a Vector4.
    Vector4 ReadVector4();
    /// Read a quaternion.
    Quaternion ReadQuaternion();
    /// Read a quaternion with each component packed in 16 bits.
    Quaternion ReadPackedQuaternion();
    /// Read a Matrix3.
    Matrix3 ReadMatrix3();
    /// Read a Matrix3x4.
    Matrix3x4 ReadMatrix3x4();
    /// Read a Matrix4.
    Matrix4 ReadMatrix4();
    /// Read a color.
    Color ReadColor();
    /// Read a bounding box.
    BoundingBox ReadBoundingBox();
    /// Read a null-terminated string.
    String ReadString();
    /// Read a four-letter file ID.
    String ReadFileID();
    /// Read a 32-bit StringHash.
    StringHash ReadStringHash();
    /// Read a buffer with size encoded as VLE.
    PODVector<unsigned char> ReadBuffer();
    /// Read a resource reference.
    ResourceRef ReadResourceRef();
    /// Read a resource reference list.
    ResourceRefList ReadResourceRefList();
    /// Read a variant.
    Variant ReadVariant();
    /// Read a variant whose type is already known.
    Variant ReadVariant(VariantType type);
    /// Read a variant vector.
    VariantVector ReadVariantVector();
    /// Read a string vector.
    StringVector ReadStringVector();
    /// Read a variant map.
    VariantMap ReadVariantMap();
    /// Read a variable-length encoded unsigned integer, which can use 29 bits maximum.
    unsigned ReadVLE();
    /// Read a 24-bit network object ID.
    unsigned ReadNetID();
    /// Read a text line.
    String ReadLine();

protected:
    /// Stream position.
    unsigned position_;
    /// Stream size.
    unsigned size_;
};

}
>>>>>>> a476f0c4
<|MERGE_RESOLUTION|>--- conflicted
+++ resolved
@@ -1,157 +1,3 @@
-<<<<<<< HEAD
-//
-// Copyright (c) 2008-2018 the Urho3D project.
-//
-// Permission is hereby granted, free of charge, to any person obtaining a copy
-// of this software and associated documentation files (the "Software"), to deal
-// in the Software without restriction, including without limitation the rights
-// to use, copy, modify, merge, publish, distribute, sublicense, and/or sell
-// copies of the Software, and to permit persons to whom the Software is
-// furnished to do so, subject to the following conditions:
-//
-// The above copyright notice and this permission notice shall be included in
-// all copies or substantial portions of the Software.
-//
-// THE SOFTWARE IS PROVIDED "AS IS", WITHOUT WARRANTY OF ANY KIND, EXPRESS OR
-// IMPLIED, INCLUDING BUT NOT LIMITED TO THE WARRANTIES OF MERCHANTABILITY,
-// FITNESS FOR A PARTICULAR PURPOSE AND NONINFRINGEMENT. IN NO EVENT SHALL THE
-// AUTHORS OR COPYRIGHT HOLDERS BE LIABLE FOR ANY CLAIM, DAMAGES OR OTHER
-// LIABILITY, WHETHER IN AN ACTION OF CONTRACT, TORT OR OTHERWISE, ARISING FROM,
-// OUT OF OR IN CONNECTION WITH THE SOFTWARE OR THE USE OR OTHER DEALINGS IN
-// THE SOFTWARE.
-//
-
-#pragma once
-
-#include "../Core/Variant.h"
-#include "../Math/BoundingBox.h"
-#include "../Math/Rect.h"
-
-namespace Urho3D
-{
-
-/// Abstract stream for reading.
-class URHO3D_API Deserializer
-{
-public:
-    /// Construct with zero size.
-    Deserializer();
-    /// Construct with defined size.
-    explicit Deserializer(unsigned size);
-    /// Destruct.
-    virtual ~Deserializer();
-
-    /// Read bytes from the stream. Return number of bytes actually read.
-    virtual unsigned Read(void* dest, unsigned size) = 0;
-    /// Set position from the beginning of the stream. Return actual new position.
-    virtual unsigned Seek(unsigned position) = 0;
-    /// Return name of the stream.
-    virtual const String& GetName() const;
-    /// Return a checksum if applicable.
-    virtual unsigned GetChecksum();
-    /// Return whether the end of stream has been reached.
-    virtual bool IsEof() const { return position_ >= size_; }
-
-    /// Set position relative to current position. Return actual new position.
-    unsigned SeekRelative(int delta);
-    /// Return current position.
-    unsigned GetPosition() const { return position_; }
-    /// Return current position.
-    unsigned Tell() const { return position_; }
-
-    /// Return size.
-    unsigned GetSize() const { return size_; }
-
-    /// Read a 64-bit integer.
-    long long ReadInt64();
-    /// Read a 32-bit integer.
-    int ReadInt();
-    /// Read a 16-bit integer.
-    short ReadShort();
-    /// Read an 8-bit integer.
-    signed char ReadByte();
-    /// Read a 64-bit unsigned integer.
-    unsigned long long ReadUInt64();
-    /// Read a 32-bit unsigned integer.
-    unsigned ReadUInt();
-    /// Read a 16-bit unsigned integer.
-    unsigned short ReadUShort();
-    /// Read an 8-bit unsigned integer.
-    unsigned char ReadUByte();
-    /// Read a bool.
-    bool ReadBool();
-    /// Read a float.
-    float ReadFloat();
-    /// Read a double.
-    double ReadDouble();
-    /// Read an IntRect.
-    IntRect ReadIntRect();
-    /// Read an IntVector2.
-    IntVector2 ReadIntVector2();
-    /// Read an IntVector3.
-    IntVector3 ReadIntVector3();
-    /// Read a Rect.
-    Rect ReadRect();
-    /// Read a Vector2.
-    Vector2 ReadVector2();
-    /// Read a Vector3.
-    Vector3 ReadVector3();
-    /// Read a Vector3 packed into 3 x 16 bits with the specified maximum absolute range.
-    Vector3 ReadPackedVector3(float maxAbsCoord);
-    /// Read a Vector4.
-    Vector4 ReadVector4();
-    /// Read a quaternion.
-    Quaternion ReadQuaternion();
-    /// Read a quaternion with each component packed in 16 bits.
-    Quaternion ReadPackedQuaternion();
-    /// Read a Matrix3.
-    Matrix3 ReadMatrix3();
-    /// Read a Matrix3x4.
-    Matrix3x4 ReadMatrix3x4();
-    /// Read a Matrix4.
-    Matrix4 ReadMatrix4();
-    /// Read a color.
-    Color ReadColor();
-    /// Read a bounding box.
-    BoundingBox ReadBoundingBox();
-    /// Read a null-terminated string.
-    String ReadString();
-    /// Read a four-letter file ID.
-    String ReadFileID();
-    /// Read a 32-bit StringHash.
-    StringHash ReadStringHash();
-    /// Read a buffer with size encoded as VLE.
-    PODVector<unsigned char> ReadBuffer();
-    /// Read a resource reference.
-    ResourceRef ReadResourceRef();
-    /// Read a resource reference list.
-    ResourceRefList ReadResourceRefList();
-    /// Read a variant.
-    Variant ReadVariant();
-    /// Read a variant whose type is already known.
-    Variant ReadVariant(VariantType type);
-    /// Read a variant vector.
-    VariantVector ReadVariantVector();
-    /// Read a string vector.
-    StringVector ReadStringVector();
-    /// Read a variant map.
-    VariantMap ReadVariantMap();
-    /// Read a variable-length encoded unsigned integer, which can use 29 bits maximum.
-    unsigned ReadVLE();
-    /// Read a 24-bit network object ID.
-    unsigned ReadNetID();
-    /// Read a text line.
-    String ReadLine();
-
-protected:
-    /// Stream position.
-    unsigned position_;
-    /// Stream size.
-    unsigned size_;
-};
-
-}
-=======
 //
 // Copyright (c) 2008-2019 the Urho3D project.
 //
@@ -303,5 +149,4 @@
     unsigned size_;
 };
 
-}
->>>>>>> a476f0c4
+}