<<<<<<< HEAD
//
// Copyright (c) 2008-2019 the Urho3D project.
//
// Permission is hereby granted, free of charge, to any person obtaining a copy
// of this software and associated documentation files (the "Software"), to deal
// in the Software without restriction, including without limitation the rights
// to use, copy, modify, merge, publish, distribute, sublicense, and/or sell
// copies of the Software, and to permit persons to whom the Software is
// furnished to do so, subject to the following conditions:
//
// The above copyright notice and this permission notice shall be included in
// all copies or substantial portions of the Software.
//
// THE SOFTWARE IS PROVIDED "AS IS", WITHOUT WARRANTY OF ANY KIND, EXPRESS OR
// IMPLIED, INCLUDING BUT NOT LIMITED TO THE WARRANTIES OF MERCHANTABILITY,
// FITNESS FOR A PARTICULAR PURPOSE AND NONINFRINGEMENT. IN NO EVENT SHALL THE
// AUTHORS OR COPYRIGHT HOLDERS BE LIABLE FOR ANY CLAIM, DAMAGES OR OTHER
// LIABILITY, WHETHER IN AN ACTION OF CONTRACT, TORT OR OTHERWISE, ARISING FROM,
// OUT OF OR IN CONNECTION WITH THE SOFTWARE OR THE USE OR OTHER DEALINGS IN
// THE SOFTWARE.
//

#include "../Precompiled.h"

#include "../Core/Context.h"
#include "../Graphics/Texture2D.h"
#include "../IO/Deserializer.h"
#include "../IO/FileSystem.h"
#include "../IO/Log.h"
#include "../Resource/PListFile.h"
#include "../Resource/ResourceCache.h"
#include "../Resource/XMLFile.h"
#include "../Resource/JSONFile.h"
#include "../Urho2D/Sprite2D.h"
#include "../Urho2D/SpriteSheet2D.h"

#include "../DebugNew.h"

namespace Urho3D
{

SpriteSheet2D::SpriteSheet2D(Context* context) :
    Resource(context)
{
}

SpriteSheet2D::~SpriteSheet2D() = default;

void SpriteSheet2D::RegisterObject(Context* context)
{
    context->RegisterFactory<SpriteSheet2D>();
}

bool SpriteSheet2D::BeginLoad(Deserializer& source)
{
    if (GetName().empty())
        SetName(source.GetName());

    loadTextureName_.clear();
    spriteMapping_.clear();

    ea::string extension = GetExtension(source.GetName());
    if (extension == ".plist")
        return BeginLoadFromPListFile(source);

    if (extension == ".xml")
        return BeginLoadFromXMLFile(source);

    if (extension == ".json")
        return BeginLoadFromJSONFile(source);


    URHO3D_LOGERROR("Unsupported file type");
    return false;
}

bool SpriteSheet2D::EndLoad()
{
    if (loadPListFile_)
        return EndLoadFromPListFile();

    if (loadXMLFile_)
        return EndLoadFromXMLFile();

    if (loadJSONFile_)
        return EndLoadFromJSONFile();

    return false;
}

void SpriteSheet2D::SetTexture(Texture2D* texture)
{
    loadTextureName_.clear();
    texture_ = texture;
}

void SpriteSheet2D::DefineSprite(const ea::string& name, const IntRect& rectangle, const Vector2& hotSpot, const IntVector2& offset)
{
    if (!texture_)
        return;

    if (GetSprite(name))
        return;

    SharedPtr<Sprite2D> sprite(context_->CreateObject<Sprite2D>());
    sprite->SetName(name);
    sprite->SetTexture(texture_);
    sprite->SetRectangle(rectangle);
    sprite->SetHotSpot(hotSpot);
    sprite->SetOffset(offset);
    sprite->SetSpriteSheet(this);

    spriteMapping_[name] = sprite;
}

Sprite2D* SpriteSheet2D::GetSprite(const ea::string& name) const
{
    auto i = spriteMapping_.find(name);
    if (i == spriteMapping_.end())
        return nullptr;

    return i->second;
}

bool SpriteSheet2D::BeginLoadFromPListFile(Deserializer& source)
{
    loadPListFile_ = context_->CreateObject<PListFile>();
    if (!loadPListFile_->Load(source))
    {
        URHO3D_LOGERROR("Could not load sprite sheet");
        loadPListFile_.Reset();
        return false;
    }

    SetMemoryUse(source.GetSize());

    const PListValueMap& root = loadPListFile_->GetRoot();

    auto rootIt = root.find("metadata");
    if (rootIt != root.end())
    {
        URHO3D_LOGERROR("Sprite sheet does not have metadata");
        return false;
    }

    const PListValueMap& metadata = rootIt->second.GetValueMap();
    auto metadataIt = metadata.find("realTextureFileName");
    if (metadataIt != metadata.end())
    {
        URHO3D_LOGERROR("Sprite sheet does not have realTextureFileName");
        return false;
    }

    const ea::string& textureFileName = metadataIt->second.GetString();

    // If we're async loading, request the texture now. Finish during EndLoad().
    loadTextureName_ = GetParentPath(GetName()) + textureFileName;
    if (GetAsyncLoadState() == ASYNC_LOADING)
        GetSubsystem<ResourceCache>()->BackgroundLoadResource<Texture2D>(loadTextureName_, true, this);

    return true;
}

bool SpriteSheet2D::EndLoadFromPListFile()
{
    auto* cache = GetSubsystem<ResourceCache>();
    texture_ = cache->GetResource<Texture2D>(loadTextureName_);
    if (!texture_)
    {
        URHO3D_LOGERROR("Could not load texture " + loadTextureName_);
        loadPListFile_.Reset();
        loadTextureName_.clear();
        return false;
    }

    const PListValueMap& root = loadPListFile_->GetRoot();
    auto framesIt = root.find("frames");
    if (framesIt == root.end())
    {
        URHO3D_LOGWARNING("Sprite does not have frames section");
        return false;
    }

    const PListValueMap& frames = framesIt->second.GetValueMap();
    for (auto i = frames.begin(); i != frames.end(); ++i)
    {
        ea::string name = i->first.split('.')[0];

        const PListValueMap& frameInfo = i->second.GetValueMap();
        auto rotatedIt = frameInfo.find("rotated");
        if (rotatedIt != frameInfo.end() && rotatedIt->second.GetBool())
        {
            URHO3D_LOGWARNING("Rotated sprite is not support now");
            continue;
        }

        auto frameIt = frameInfo.find("frame");
        if (frameIt == frameInfo.end())
        {
            URHO3D_LOGERROR("Sprite is missing frame section");
            continue;
        }

        IntRect rectangle = frameIt->second.GetIntRect();
        Vector2 hotSpot(0.5f, 0.5f);
        IntVector2 offset(0, 0);

        auto sourceColorRectIt = frameInfo.find("sourceColorRect");
        if (sourceColorRectIt == frameInfo.end())
        {
            URHO3D_LOGERROR("Sprite is missing sourceColorRect section");
            continue;
        }

        IntRect sourceColorRect = sourceColorRectIt->second.GetIntRect();
        if (sourceColorRect.left_ != 0 && sourceColorRect.top_ != 0)
        {
            offset.x_ = -sourceColorRect.left_;
            offset.y_ = -sourceColorRect.top_;

            auto sourceSizeIt = frameInfo.find("sourceSize");
            if (sourceSizeIt == frameInfo.end())
            {
                URHO3D_LOGERROR("Sprite is missing sourceSizeIt section");
                continue;
            }

            IntVector2 sourceSize = sourceSizeIt->second.GetIntVector2();
            hotSpot.x_ = (offset.x_ + sourceSize.x_ / 2.f) / rectangle.Width();
            hotSpot.y_ = 1.0f - (offset.y_ + sourceSize.y_ / 2.f) / rectangle.Height();
        }

        DefineSprite(name, rectangle, hotSpot, offset);
    }

    loadPListFile_.Reset();
    loadTextureName_.clear();
    return true;
}

bool SpriteSheet2D::BeginLoadFromXMLFile(Deserializer& source)
{
    loadXMLFile_ = context_->CreateObject<XMLFile>();
    if (!loadXMLFile_->Load(source))
    {
        URHO3D_LOGERROR("Could not load sprite sheet");
        loadXMLFile_.Reset();
        return false;
    }

    SetMemoryUse(source.GetSize());

    XMLElement rootElem = loadXMLFile_->GetRoot("TextureAtlas");
    if (!rootElem)
    {
        URHO3D_LOGERROR("Invalid sprite sheet");
        loadXMLFile_.Reset();
        return false;
    }

    // If we're async loading, request the texture now. Finish during EndLoad().
    loadTextureName_ = GetParentPath(GetName()) + rootElem.GetAttribute("imagePath");
    if (GetAsyncLoadState() == ASYNC_LOADING)
        GetSubsystem<ResourceCache>()->BackgroundLoadResource<Texture2D>(loadTextureName_, true, this);

    return true;
}

bool SpriteSheet2D::EndLoadFromXMLFile()
{
    auto* cache = GetSubsystem<ResourceCache>();
    texture_ = cache->GetResource<Texture2D>(loadTextureName_);
    if (!texture_)
    {
        URHO3D_LOGERROR("Could not load texture " + loadTextureName_);
        loadXMLFile_.Reset();
        loadTextureName_.clear();
        return false;
    }

    XMLElement rootElem = loadXMLFile_->GetRoot("TextureAtlas");
    XMLElement subTextureElem = rootElem.GetChild("SubTexture");
    while (subTextureElem)
    {
        ea::string name = subTextureElem.GetAttribute("name");

        int x = subTextureElem.GetInt("x");
        int y = subTextureElem.GetInt("y");
        int width = subTextureElem.GetInt("width");
        int height = subTextureElem.GetInt("height");
        IntRect rectangle(x, y, x + width, y + height);

        Vector2 hotSpot(0.5f, 0.5f);
        IntVector2 offset(0, 0);
        if (subTextureElem.HasAttribute("frameWidth") && subTextureElem.HasAttribute("frameHeight"))
        {
            offset.x_ = subTextureElem.GetInt("frameX");
            offset.y_ = subTextureElem.GetInt("frameY");
            int frameWidth = subTextureElem.GetInt("frameWidth");
            int frameHeight = subTextureElem.GetInt("frameHeight");
            hotSpot.x_ = (offset.x_ + frameWidth / 2.f) / width;
            hotSpot.y_ = 1.0f - (offset.y_ + frameHeight / 2.f) / height;
        }

        DefineSprite(name, rectangle, hotSpot, offset);

        subTextureElem = subTextureElem.GetNext("SubTexture");
    }

    loadXMLFile_.Reset();
    loadTextureName_.clear();
    return true;
}

bool SpriteSheet2D::BeginLoadFromJSONFile(Deserializer& source)
{
    loadJSONFile_ = context_->CreateObject<JSONFile>();
    if (!loadJSONFile_->Load(source))
    {
        URHO3D_LOGERROR("Could not load sprite sheet");
        loadJSONFile_.Reset();
        return false;
    }

    SetMemoryUse(source.GetSize());

    JSONValue rootElem = loadJSONFile_->GetRoot();
    if (rootElem.IsNull())
    {
        URHO3D_LOGERROR("Invalid sprite sheet");
        loadJSONFile_.Reset();
        return false;
    }

    // If we're async loading, request the texture now. Finish during EndLoad().
    loadTextureName_ = GetParentPath(GetName()) + rootElem.Get("imagePath").GetString();
    if (GetAsyncLoadState() == ASYNC_LOADING)
        GetSubsystem<ResourceCache>()->BackgroundLoadResource<Texture2D>(loadTextureName_, true, this);

    return true;
}

bool SpriteSheet2D::EndLoadFromJSONFile()
{
    auto* cache = GetSubsystem<ResourceCache>();
    texture_ = cache->GetResource<Texture2D>(loadTextureName_);
    if (!texture_)
    {
        URHO3D_LOGERROR("Could not load texture " + loadTextureName_);
        loadJSONFile_.Reset();
        loadTextureName_.clear();
        return false;
    }

    JSONValue rootVal = loadJSONFile_->GetRoot();
    JSONArray subTextureArray = rootVal.Get("subtextures").GetArray();

    for (unsigned i = 0; i < subTextureArray.size(); i++)
    {
        const JSONValue& subTextureVal = subTextureArray.at(i);
        ea::string name = subTextureVal.Get("name").GetString();

        int x = subTextureVal.Get("x").GetInt();
        int y = subTextureVal.Get("y").GetInt();
        int width = subTextureVal.Get("width").GetInt();
        int height = subTextureVal.Get("height").GetInt();
        IntRect rectangle(x, y, x + width, y + height);

        Vector2 hotSpot(0.5f, 0.5f);
        IntVector2 offset(0, 0);
        JSONValue frameWidthVal = subTextureVal.Get("frameWidth");
        JSONValue frameHeightVal = subTextureVal.Get("frameHeight");

        if (!frameWidthVal.IsNull() && !frameHeightVal.IsNull())
        {
            offset.x_ = subTextureVal.Get("frameX").GetInt();
            offset.y_ = subTextureVal.Get("frameY").GetInt();
            int frameWidth = frameWidthVal.GetInt();
            int frameHeight = frameHeightVal.GetInt();
            hotSpot.x_ = (offset.x_ + frameWidth / 2.f) / width;
            hotSpot.y_ = 1.0f - (offset.y_ + frameHeight / 2.f) / height;
        }

        DefineSprite(name, rectangle, hotSpot, offset);

    }

    loadJSONFile_.Reset();
    loadTextureName_.clear();
    return true;
}

}
=======
//
// Copyright (c) 2008-2020 the Urho3D project.
//
// Permission is hereby granted, free of charge, to any person obtaining a copy
// of this software and associated documentation files (the "Software"), to deal
// in the Software without restriction, including without limitation the rights
// to use, copy, modify, merge, publish, distribute, sublicense, and/or sell
// copies of the Software, and to permit persons to whom the Software is
// furnished to do so, subject to the following conditions:
//
// The above copyright notice and this permission notice shall be included in
// all copies or substantial portions of the Software.
//
// THE SOFTWARE IS PROVIDED "AS IS", WITHOUT WARRANTY OF ANY KIND, EXPRESS OR
// IMPLIED, INCLUDING BUT NOT LIMITED TO THE WARRANTIES OF MERCHANTABILITY,
// FITNESS FOR A PARTICULAR PURPOSE AND NONINFRINGEMENT. IN NO EVENT SHALL THE
// AUTHORS OR COPYRIGHT HOLDERS BE LIABLE FOR ANY CLAIM, DAMAGES OR OTHER
// LIABILITY, WHETHER IN AN ACTION OF CONTRACT, TORT OR OTHERWISE, ARISING FROM,
// OUT OF OR IN CONNECTION WITH THE SOFTWARE OR THE USE OR OTHER DEALINGS IN
// THE SOFTWARE.
//

#include "../Precompiled.h"

#include "../Core/Context.h"
#include "../Graphics/Texture2D.h"
#include "../IO/Deserializer.h"
#include "../IO/FileSystem.h"
#include "../IO/Log.h"
#include "../Resource/PListFile.h"
#include "../Resource/ResourceCache.h"
#include "../Resource/XMLFile.h"
#include "../Resource/JSONFile.h"
#include "../Urho2D/Sprite2D.h"
#include "../Urho2D/SpriteSheet2D.h"

#include "../DebugNew.h"

namespace Urho3D
{

SpriteSheet2D::SpriteSheet2D(Context* context) :
    Resource(context)
{
}

SpriteSheet2D::~SpriteSheet2D() = default;

void SpriteSheet2D::RegisterObject(Context* context)
{
    context->RegisterFactory<SpriteSheet2D>();
}

bool SpriteSheet2D::BeginLoad(Deserializer& source)
{
    if (GetName().Empty())
        SetName(source.GetName());

    loadTextureName_.Clear();
    spriteMapping_.Clear();

    String extension = GetExtension(source.GetName());
    if (extension == ".plist")
        return BeginLoadFromPListFile(source);

    if (extension == ".xml")
        return BeginLoadFromXMLFile(source);

    if (extension == ".json")
        return BeginLoadFromJSONFile(source);


    URHO3D_LOGERROR("Unsupported file type");
    return false;
}

bool SpriteSheet2D::EndLoad()
{
    if (loadPListFile_)
        return EndLoadFromPListFile();

    if (loadXMLFile_)
        return EndLoadFromXMLFile();

    if (loadJSONFile_)
        return EndLoadFromJSONFile();

    return false;
}

void SpriteSheet2D::SetTexture(Texture2D* texture)
{
    loadTextureName_.Clear();
    texture_ = texture;
}

void SpriteSheet2D::DefineSprite(const String& name, const IntRect& rectangle, const Vector2& hotSpot, const IntVector2& offset)
{
    if (!texture_)
        return;

    if (GetSprite(name))
        return;

    SharedPtr<Sprite2D> sprite(new Sprite2D(context_));
    sprite->SetName(name);
    sprite->SetTexture(texture_);
    sprite->SetRectangle(rectangle);
    sprite->SetHotSpot(hotSpot);
    sprite->SetOffset(offset);
    sprite->SetSpriteSheet(this);

    spriteMapping_[name] = sprite;
}

Sprite2D* SpriteSheet2D::GetSprite(const String& name) const
{
    HashMap<String, SharedPtr<Sprite2D> >::ConstIterator i = spriteMapping_.Find(name);
    if (i == spriteMapping_.End())
        return nullptr;

    return i->second_;
}

bool SpriteSheet2D::BeginLoadFromPListFile(Deserializer& source)
{
    loadPListFile_ = new PListFile(context_);
    if (!loadPListFile_->Load(source))
    {
        URHO3D_LOGERROR("Could not load sprite sheet");
        loadPListFile_.Reset();
        return false;
    }

    SetMemoryUse(source.GetSize());

    const PListValueMap& root = loadPListFile_->GetRoot();
    const PListValueMap& metadata = root["metadata"]->GetValueMap();
    const String& textureFileName = metadata["realTextureFileName"]->GetString();

    // If we're async loading, request the texture now. Finish during EndLoad().
    loadTextureName_ = GetParentPath(GetName()) + textureFileName;
    if (GetAsyncLoadState() == ASYNC_LOADING)
        GetSubsystem<ResourceCache>()->BackgroundLoadResource<Texture2D>(loadTextureName_, true, this);

    return true;
}

bool SpriteSheet2D::EndLoadFromPListFile()
{
    auto* cache = GetSubsystem<ResourceCache>();
    texture_ = cache->GetResource<Texture2D>(loadTextureName_);
    if (!texture_)
    {
        URHO3D_LOGERROR("Could not load texture " + loadTextureName_);
        loadPListFile_.Reset();
        loadTextureName_.Clear();
        return false;
    }

    const PListValueMap& root = loadPListFile_->GetRoot();
    const PListValueMap& frames = root["frames"]->GetValueMap();
    for (PListValueMap::ConstIterator i = frames.Begin(); i != frames.End(); ++i)
    {
        String name = i->first_.Split('.')[0];

        const PListValueMap& frameInfo = i->second_.GetValueMap();
        if (frameInfo["rotated"]->GetBool())
        {
            URHO3D_LOGWARNING("Rotated sprite is not support now");
            continue;
        }

        IntRect rectangle = frameInfo["frame"]->GetIntRect();
        Vector2 hotSpot(0.5f, 0.5f);
        IntVector2 offset(0, 0);

        IntRect sourceColorRect = frameInfo["sourceColorRect"]->GetIntRect();
        if (sourceColorRect.left_ != 0 && sourceColorRect.top_ != 0)
        {
            offset.x_ = -sourceColorRect.left_;
            offset.y_ = -sourceColorRect.top_;

            IntVector2 sourceSize = frameInfo["sourceSize"]->GetIntVector2();
            hotSpot.x_ = (offset.x_ + sourceSize.x_ / 2.f) / rectangle.Width();
            hotSpot.y_ = 1.0f - (offset.y_ + sourceSize.y_ / 2.f) / rectangle.Height();
        }

        DefineSprite(name, rectangle, hotSpot, offset);
    }

    loadPListFile_.Reset();
    loadTextureName_.Clear();
    return true;
}

bool SpriteSheet2D::BeginLoadFromXMLFile(Deserializer& source)
{
    loadXMLFile_ = new XMLFile(context_);
    if (!loadXMLFile_->Load(source))
    {
        URHO3D_LOGERROR("Could not load sprite sheet");
        loadXMLFile_.Reset();
        return false;
    }

    SetMemoryUse(source.GetSize());

    XMLElement rootElem = loadXMLFile_->GetRoot("TextureAtlas");
    if (!rootElem)
    {
        URHO3D_LOGERROR("Invalid sprite sheet");
        loadXMLFile_.Reset();
        return false;
    }

    // If we're async loading, request the texture now. Finish during EndLoad().
    loadTextureName_ = GetParentPath(GetName()) + rootElem.GetAttribute("imagePath");
    if (GetAsyncLoadState() == ASYNC_LOADING)
        GetSubsystem<ResourceCache>()->BackgroundLoadResource<Texture2D>(loadTextureName_, true, this);

    return true;
}

bool SpriteSheet2D::EndLoadFromXMLFile()
{
    auto* cache = GetSubsystem<ResourceCache>();
    texture_ = cache->GetResource<Texture2D>(loadTextureName_);
    if (!texture_)
    {
        URHO3D_LOGERROR("Could not load texture " + loadTextureName_);
        loadXMLFile_.Reset();
        loadTextureName_.Clear();
        return false;
    }

    XMLElement rootElem = loadXMLFile_->GetRoot("TextureAtlas");
    XMLElement subTextureElem = rootElem.GetChild("SubTexture");
    while (subTextureElem)
    {
        String name = subTextureElem.GetAttribute("name");

        int x = subTextureElem.GetInt("x");
        int y = subTextureElem.GetInt("y");
        int width = subTextureElem.GetInt("width");
        int height = subTextureElem.GetInt("height");
        IntRect rectangle(x, y, x + width, y + height);

        Vector2 hotSpot(0.5f, 0.5f);
        IntVector2 offset(0, 0);
        if (subTextureElem.HasAttribute("frameWidth") && subTextureElem.HasAttribute("frameHeight"))
        {
            offset.x_ = subTextureElem.GetInt("frameX");
            offset.y_ = subTextureElem.GetInt("frameY");
            int frameWidth = subTextureElem.GetInt("frameWidth");
            int frameHeight = subTextureElem.GetInt("frameHeight");
            hotSpot.x_ = (offset.x_ + frameWidth / 2.f) / width;
            hotSpot.y_ = 1.0f - (offset.y_ + frameHeight / 2.f) / height;
        }

        DefineSprite(name, rectangle, hotSpot, offset);

        subTextureElem = subTextureElem.GetNext("SubTexture");
    }

    loadXMLFile_.Reset();
    loadTextureName_.Clear();
    return true;
}

bool SpriteSheet2D::BeginLoadFromJSONFile(Deserializer& source)
{
    loadJSONFile_ = new JSONFile(context_);
    if (!loadJSONFile_->Load(source))
    {
        URHO3D_LOGERROR("Could not load sprite sheet");
        loadJSONFile_.Reset();
        return false;
    }

    SetMemoryUse(source.GetSize());

    JSONValue rootElem = loadJSONFile_->GetRoot();
    if (rootElem.IsNull())
    {
        URHO3D_LOGERROR("Invalid sprite sheet");
        loadJSONFile_.Reset();
        return false;
    }

    // If we're async loading, request the texture now. Finish during EndLoad().
    loadTextureName_ = GetParentPath(GetName()) + rootElem.Get("imagePath").GetString();
    if (GetAsyncLoadState() == ASYNC_LOADING)
        GetSubsystem<ResourceCache>()->BackgroundLoadResource<Texture2D>(loadTextureName_, true, this);

    return true;
}

bool SpriteSheet2D::EndLoadFromJSONFile()
{
    auto* cache = GetSubsystem<ResourceCache>();
    texture_ = cache->GetResource<Texture2D>(loadTextureName_);
    if (!texture_)
    {
        URHO3D_LOGERROR("Could not load texture " + loadTextureName_);
        loadJSONFile_.Reset();
        loadTextureName_.Clear();
        return false;
    }

    JSONValue rootVal = loadJSONFile_->GetRoot();
    JSONArray subTextureArray = rootVal.Get("subtextures").GetArray();

    for (unsigned i = 0; i < subTextureArray.Size(); i++)
    {
        const JSONValue& subTextureVal = subTextureArray.At(i);
        String name = subTextureVal.Get("name").GetString();

        int x = subTextureVal.Get("x").GetInt();
        int y = subTextureVal.Get("y").GetInt();
        int width = subTextureVal.Get("width").GetInt();
        int height = subTextureVal.Get("height").GetInt();
        IntRect rectangle(x, y, x + width, y + height);

        Vector2 hotSpot(0.5f, 0.5f);
        IntVector2 offset(0, 0);
        JSONValue frameWidthVal = subTextureVal.Get("frameWidth");
        JSONValue frameHeightVal = subTextureVal.Get("frameHeight");

        if (!frameWidthVal.IsNull() && !frameHeightVal.IsNull())
        {
            offset.x_ = subTextureVal.Get("frameX").GetInt();
            offset.y_ = subTextureVal.Get("frameY").GetInt();
            int frameWidth = frameWidthVal.GetInt();
            int frameHeight = frameHeightVal.GetInt();
            hotSpot.x_ = (offset.x_ + frameWidth / 2.f) / width;
            hotSpot.y_ = 1.0f - (offset.y_ + frameHeight / 2.f) / height;
        }

        DefineSprite(name, rectangle, hotSpot, offset);

    }

    loadJSONFile_.Reset();
    loadTextureName_.Clear();
    return true;
}

}
>>>>>>> 6296d22e
<|MERGE_RESOLUTION|>--- conflicted
+++ resolved
@@ -1,6 +1,5 @@
-<<<<<<< HEAD
-//
-// Copyright (c) 2008-2019 the Urho3D project.
+//
+// Copyright (c) 2008-2020 the Urho3D project.
 //
 // Permission is hereby granted, free of charge, to any person obtaining a copy
 // of this software and associated documentation files (the "Software"), to deal
@@ -391,355 +390,4 @@
     return true;
 }
 
-}
-=======
-//
-// Copyright (c) 2008-2020 the Urho3D project.
-//
-// Permission is hereby granted, free of charge, to any person obtaining a copy
-// of this software and associated documentation files (the "Software"), to deal
-// in the Software without restriction, including without limitation the rights
-// to use, copy, modify, merge, publish, distribute, sublicense, and/or sell
-// copies of the Software, and to permit persons to whom the Software is
-// furnished to do so, subject to the following conditions:
-//
-// The above copyright notice and this permission notice shall be included in
-// all copies or substantial portions of the Software.
-//
-// THE SOFTWARE IS PROVIDED "AS IS", WITHOUT WARRANTY OF ANY KIND, EXPRESS OR
-// IMPLIED, INCLUDING BUT NOT LIMITED TO THE WARRANTIES OF MERCHANTABILITY,
-// FITNESS FOR A PARTICULAR PURPOSE AND NONINFRINGEMENT. IN NO EVENT SHALL THE
-// AUTHORS OR COPYRIGHT HOLDERS BE LIABLE FOR ANY CLAIM, DAMAGES OR OTHER
-// LIABILITY, WHETHER IN AN ACTION OF CONTRACT, TORT OR OTHERWISE, ARISING FROM,
-// OUT OF OR IN CONNECTION WITH THE SOFTWARE OR THE USE OR OTHER DEALINGS IN
-// THE SOFTWARE.
-//
-
-#include "../Precompiled.h"
-
-#include "../Core/Context.h"
-#include "../Graphics/Texture2D.h"
-#include "../IO/Deserializer.h"
-#include "../IO/FileSystem.h"
-#include "../IO/Log.h"
-#include "../Resource/PListFile.h"
-#include "../Resource/ResourceCache.h"
-#include "../Resource/XMLFile.h"
-#include "../Resource/JSONFile.h"
-#include "../Urho2D/Sprite2D.h"
-#include "../Urho2D/SpriteSheet2D.h"
-
-#include "../DebugNew.h"
-
-namespace Urho3D
-{
-
-SpriteSheet2D::SpriteSheet2D(Context* context) :
-    Resource(context)
-{
-}
-
-SpriteSheet2D::~SpriteSheet2D() = default;
-
-void SpriteSheet2D::RegisterObject(Context* context)
-{
-    context->RegisterFactory<SpriteSheet2D>();
-}
-
-bool SpriteSheet2D::BeginLoad(Deserializer& source)
-{
-    if (GetName().Empty())
-        SetName(source.GetName());
-
-    loadTextureName_.Clear();
-    spriteMapping_.Clear();
-
-    String extension = GetExtension(source.GetName());
-    if (extension == ".plist")
-        return BeginLoadFromPListFile(source);
-
-    if (extension == ".xml")
-        return BeginLoadFromXMLFile(source);
-
-    if (extension == ".json")
-        return BeginLoadFromJSONFile(source);
-
-
-    URHO3D_LOGERROR("Unsupported file type");
-    return false;
-}
-
-bool SpriteSheet2D::EndLoad()
-{
-    if (loadPListFile_)
-        return EndLoadFromPListFile();
-
-    if (loadXMLFile_)
-        return EndLoadFromXMLFile();
-
-    if (loadJSONFile_)
-        return EndLoadFromJSONFile();
-
-    return false;
-}
-
-void SpriteSheet2D::SetTexture(Texture2D* texture)
-{
-    loadTextureName_.Clear();
-    texture_ = texture;
-}
-
-void SpriteSheet2D::DefineSprite(const String& name, const IntRect& rectangle, const Vector2& hotSpot, const IntVector2& offset)
-{
-    if (!texture_)
-        return;
-
-    if (GetSprite(name))
-        return;
-
-    SharedPtr<Sprite2D> sprite(new Sprite2D(context_));
-    sprite->SetName(name);
-    sprite->SetTexture(texture_);
-    sprite->SetRectangle(rectangle);
-    sprite->SetHotSpot(hotSpot);
-    sprite->SetOffset(offset);
-    sprite->SetSpriteSheet(this);
-
-    spriteMapping_[name] = sprite;
-}
-
-Sprite2D* SpriteSheet2D::GetSprite(const String& name) const
-{
-    HashMap<String, SharedPtr<Sprite2D> >::ConstIterator i = spriteMapping_.Find(name);
-    if (i == spriteMapping_.End())
-        return nullptr;
-
-    return i->second_;
-}
-
-bool SpriteSheet2D::BeginLoadFromPListFile(Deserializer& source)
-{
-    loadPListFile_ = new PListFile(context_);
-    if (!loadPListFile_->Load(source))
-    {
-        URHO3D_LOGERROR("Could not load sprite sheet");
-        loadPListFile_.Reset();
-        return false;
-    }
-
-    SetMemoryUse(source.GetSize());
-
-    const PListValueMap& root = loadPListFile_->GetRoot();
-    const PListValueMap& metadata = root["metadata"]->GetValueMap();
-    const String& textureFileName = metadata["realTextureFileName"]->GetString();
-
-    // If we're async loading, request the texture now. Finish during EndLoad().
-    loadTextureName_ = GetParentPath(GetName()) + textureFileName;
-    if (GetAsyncLoadState() == ASYNC_LOADING)
-        GetSubsystem<ResourceCache>()->BackgroundLoadResource<Texture2D>(loadTextureName_, true, this);
-
-    return true;
-}
-
-bool SpriteSheet2D::EndLoadFromPListFile()
-{
-    auto* cache = GetSubsystem<ResourceCache>();
-    texture_ = cache->GetResource<Texture2D>(loadTextureName_);
-    if (!texture_)
-    {
-        URHO3D_LOGERROR("Could not load texture " + loadTextureName_);
-        loadPListFile_.Reset();
-        loadTextureName_.Clear();
-        return false;
-    }
-
-    const PListValueMap& root = loadPListFile_->GetRoot();
-    const PListValueMap& frames = root["frames"]->GetValueMap();
-    for (PListValueMap::ConstIterator i = frames.Begin(); i != frames.End(); ++i)
-    {
-        String name = i->first_.Split('.')[0];
-
-        const PListValueMap& frameInfo = i->second_.GetValueMap();
-        if (frameInfo["rotated"]->GetBool())
-        {
-            URHO3D_LOGWARNING("Rotated sprite is not support now");
-            continue;
-        }
-
-        IntRect rectangle = frameInfo["frame"]->GetIntRect();
-        Vector2 hotSpot(0.5f, 0.5f);
-        IntVector2 offset(0, 0);
-
-        IntRect sourceColorRect = frameInfo["sourceColorRect"]->GetIntRect();
-        if (sourceColorRect.left_ != 0 && sourceColorRect.top_ != 0)
-        {
-            offset.x_ = -sourceColorRect.left_;
-            offset.y_ = -sourceColorRect.top_;
-
-            IntVector2 sourceSize = frameInfo["sourceSize"]->GetIntVector2();
-            hotSpot.x_ = (offset.x_ + sourceSize.x_ / 2.f) / rectangle.Width();
-            hotSpot.y_ = 1.0f - (offset.y_ + sourceSize.y_ / 2.f) / rectangle.Height();
-        }
-
-        DefineSprite(name, rectangle, hotSpot, offset);
-    }
-
-    loadPListFile_.Reset();
-    loadTextureName_.Clear();
-    return true;
-}
-
-bool SpriteSheet2D::BeginLoadFromXMLFile(Deserializer& source)
-{
-    loadXMLFile_ = new XMLFile(context_);
-    if (!loadXMLFile_->Load(source))
-    {
-        URHO3D_LOGERROR("Could not load sprite sheet");
-        loadXMLFile_.Reset();
-        return false;
-    }
-
-    SetMemoryUse(source.GetSize());
-
-    XMLElement rootElem = loadXMLFile_->GetRoot("TextureAtlas");
-    if (!rootElem)
-    {
-        URHO3D_LOGERROR("Invalid sprite sheet");
-        loadXMLFile_.Reset();
-        return false;
-    }
-
-    // If we're async loading, request the texture now. Finish during EndLoad().
-    loadTextureName_ = GetParentPath(GetName()) + rootElem.GetAttribute("imagePath");
-    if (GetAsyncLoadState() == ASYNC_LOADING)
-        GetSubsystem<ResourceCache>()->BackgroundLoadResource<Texture2D>(loadTextureName_, true, this);
-
-    return true;
-}
-
-bool SpriteSheet2D::EndLoadFromXMLFile()
-{
-    auto* cache = GetSubsystem<ResourceCache>();
-    texture_ = cache->GetResource<Texture2D>(loadTextureName_);
-    if (!texture_)
-    {
-        URHO3D_LOGERROR("Could not load texture " + loadTextureName_);
-        loadXMLFile_.Reset();
-        loadTextureName_.Clear();
-        return false;
-    }
-
-    XMLElement rootElem = loadXMLFile_->GetRoot("TextureAtlas");
-    XMLElement subTextureElem = rootElem.GetChild("SubTexture");
-    while (subTextureElem)
-    {
-        String name = subTextureElem.GetAttribute("name");
-
-        int x = subTextureElem.GetInt("x");
-        int y = subTextureElem.GetInt("y");
-        int width = subTextureElem.GetInt("width");
-        int height = subTextureElem.GetInt("height");
-        IntRect rectangle(x, y, x + width, y + height);
-
-        Vector2 hotSpot(0.5f, 0.5f);
-        IntVector2 offset(0, 0);
-        if (subTextureElem.HasAttribute("frameWidth") && subTextureElem.HasAttribute("frameHeight"))
-        {
-            offset.x_ = subTextureElem.GetInt("frameX");
-            offset.y_ = subTextureElem.GetInt("frameY");
-            int frameWidth = subTextureElem.GetInt("frameWidth");
-            int frameHeight = subTextureElem.GetInt("frameHeight");
-            hotSpot.x_ = (offset.x_ + frameWidth / 2.f) / width;
-            hotSpot.y_ = 1.0f - (offset.y_ + frameHeight / 2.f) / height;
-        }
-
-        DefineSprite(name, rectangle, hotSpot, offset);
-
-        subTextureElem = subTextureElem.GetNext("SubTexture");
-    }
-
-    loadXMLFile_.Reset();
-    loadTextureName_.Clear();
-    return true;
-}
-
-bool SpriteSheet2D::BeginLoadFromJSONFile(Deserializer& source)
-{
-    loadJSONFile_ = new JSONFile(context_);
-    if (!loadJSONFile_->Load(source))
-    {
-        URHO3D_LOGERROR("Could not load sprite sheet");
-        loadJSONFile_.Reset();
-        return false;
-    }
-
-    SetMemoryUse(source.GetSize());
-
-    JSONValue rootElem = loadJSONFile_->GetRoot();
-    if (rootElem.IsNull())
-    {
-        URHO3D_LOGERROR("Invalid sprite sheet");
-        loadJSONFile_.Reset();
-        return false;
-    }
-
-    // If we're async loading, request the texture now. Finish during EndLoad().
-    loadTextureName_ = GetParentPath(GetName()) + rootElem.Get("imagePath").GetString();
-    if (GetAsyncLoadState() == ASYNC_LOADING)
-        GetSubsystem<ResourceCache>()->BackgroundLoadResource<Texture2D>(loadTextureName_, true, this);
-
-    return true;
-}
-
-bool SpriteSheet2D::EndLoadFromJSONFile()
-{
-    auto* cache = GetSubsystem<ResourceCache>();
-    texture_ = cache->GetResource<Texture2D>(loadTextureName_);
-    if (!texture_)
-    {
-        URHO3D_LOGERROR("Could not load texture " + loadTextureName_);
-        loadJSONFile_.Reset();
-        loadTextureName_.Clear();
-        return false;
-    }
-
-    JSONValue rootVal = loadJSONFile_->GetRoot();
-    JSONArray subTextureArray = rootVal.Get("subtextures").GetArray();
-
-    for (unsigned i = 0; i < subTextureArray.Size(); i++)
-    {
-        const JSONValue& subTextureVal = subTextureArray.At(i);
-        String name = subTextureVal.Get("name").GetString();
-
-        int x = subTextureVal.Get("x").GetInt();
-        int y = subTextureVal.Get("y").GetInt();
-        int width = subTextureVal.Get("width").GetInt();
-        int height = subTextureVal.Get("height").GetInt();
-        IntRect rectangle(x, y, x + width, y + height);
-
-        Vector2 hotSpot(0.5f, 0.5f);
-        IntVector2 offset(0, 0);
-        JSONValue frameWidthVal = subTextureVal.Get("frameWidth");
-        JSONValue frameHeightVal = subTextureVal.Get("frameHeight");
-
-        if (!frameWidthVal.IsNull() && !frameHeightVal.IsNull())
-        {
-            offset.x_ = subTextureVal.Get("frameX").GetInt();
-            offset.y_ = subTextureVal.Get("frameY").GetInt();
-            int frameWidth = frameWidthVal.GetInt();
-            int frameHeight = frameHeightVal.GetInt();
-            hotSpot.x_ = (offset.x_ + frameWidth / 2.f) / width;
-            hotSpot.y_ = 1.0f - (offset.y_ + frameHeight / 2.f) / height;
-        }
-
-        DefineSprite(name, rectangle, hotSpot, offset);
-
-    }
-
-    loadJSONFile_.Reset();
-    loadTextureName_.Clear();
-    return true;
-}
-
-}
->>>>>>> 6296d22e
+}