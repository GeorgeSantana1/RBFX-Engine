<<<<<<< HEAD
//
// Copyright (c) 2008-2019 the Urho3D project.
//
// Permission is hereby granted, free of charge, to any person obtaining a copy
// of this software and associated documentation files (the "Software"), to deal
// in the Software without restriction, including without limitation the rights
// to use, copy, modify, merge, publish, distribute, sublicense, and/or sell
// copies of the Software, and to permit persons to whom the Software is
// furnished to do so, subject to the following conditions:
//
// The above copyright notice and this permission notice shall be included in
// all copies or substantial portions of the Software.
//
// THE SOFTWARE IS PROVIDED "AS IS", WITHOUT WARRANTY OF ANY KIND, EXPRESS OR
// IMPLIED, INCLUDING BUT NOT LIMITED TO THE WARRANTIES OF MERCHANTABILITY,
// FITNESS FOR A PARTICULAR PURPOSE AND NONINFRINGEMENT. IN NO EVENT SHALL THE
// AUTHORS OR COPYRIGHT HOLDERS BE LIABLE FOR ANY CLAIM, DAMAGES OR OTHER
// LIABILITY, WHETHER IN AN ACTION OF CONTRACT, TORT OR OTHERWISE, ARISING FROM,
// OUT OF OR IN CONNECTION WITH THE SOFTWARE OR THE USE OR OTHER DEALINGS IN
// THE SOFTWARE.
//

#include "../Precompiled.h"

#include "../Math/Frustum.h"

#include "../DebugNew.h"

namespace Urho3D
{

inline Vector3 ClipEdgeZ(const Vector3& v0, const Vector3& v1, float clipZ)
{
    return Vector3(
        v1.x_ + (v0.x_ - v1.x_) * ((clipZ - v1.z_) / (v0.z_ - v1.z_)),
        v1.y_ + (v0.y_ - v1.y_) * ((clipZ - v1.z_) / (v0.z_ - v1.z_)),
        clipZ
    );
}

void ProjectAndMergeEdge(Vector3 v0, Vector3 v1, Rect& rect, const Matrix4& projection)
{
    // Check if both vertices behind near plane
    if (v0.z_ < M_MIN_NEARCLIP && v1.z_ < M_MIN_NEARCLIP)
        return;

    // Check if need to clip one of the vertices
    if (v1.z_ < M_MIN_NEARCLIP)
        v1 = ClipEdgeZ(v1, v0, M_MIN_NEARCLIP);
    else if (v0.z_ < M_MIN_NEARCLIP)
        v0 = ClipEdgeZ(v0, v1, M_MIN_NEARCLIP);

    // Project, perspective divide and merge
    Vector3 tV0(projection * v0);
    Vector3 tV1(projection * v1);
    rect.Merge(Vector2(tV0.x_, tV0.y_));
    rect.Merge(Vector2(tV1.x_, tV1.y_));
}

Frustum::Frustum(const Frustum& frustum) noexcept
{
    *this = frustum;
}

Frustum& Frustum::operator =(const Frustum& rhs) noexcept
{
    for (unsigned i = 0; i < NUM_FRUSTUM_PLANES; ++i)
        planes_[i] = rhs.planes_[i];
    for (unsigned i = 0; i < NUM_FRUSTUM_VERTICES; ++i)
        vertices_[i] = rhs.vertices_[i];

    return *this;
}

void Frustum::Define(float fov, float aspectRatio, float zoom, float nearZ, float farZ, const Matrix3x4& transform)
{
    nearZ = Max(nearZ, 0.0f);
    farZ = Max(farZ, nearZ);
    float halfViewSize = tanf(fov * M_DEGTORAD_2) / zoom;
    Vector3 near, far;

    near.z_ = nearZ;
    near.y_ = near.z_ * halfViewSize;
    near.x_ = near.y_ * aspectRatio;
    far.z_ = farZ;
    far.y_ = far.z_ * halfViewSize;
    far.x_ = far.y_ * aspectRatio;

    Define(near, far, transform);
}

void Frustum::Define(const Vector3& near, const Vector3& far, const Matrix3x4& transform)
{
    vertices_[0] = transform * near;
    vertices_[1] = transform * Vector3(near.x_, -near.y_, near.z_);
    vertices_[2] = transform * Vector3(-near.x_, -near.y_, near.z_);
    vertices_[3] = transform * Vector3(-near.x_, near.y_, near.z_);
    vertices_[4] = transform * far;
    vertices_[5] = transform * Vector3(far.x_, -far.y_, far.z_);
    vertices_[6] = transform * Vector3(-far.x_, -far.y_, far.z_);
    vertices_[7] = transform * Vector3(-far.x_, far.y_, far.z_);

    UpdatePlanes();
}

void Frustum::Define(const BoundingBox& box, const Matrix3x4& transform)
{
    vertices_[0] = transform * Vector3(box.max_.x_, box.max_.y_, box.min_.z_);
    vertices_[1] = transform * Vector3(box.max_.x_, box.min_.y_, box.min_.z_);
    vertices_[2] = transform * Vector3(box.min_.x_, box.min_.y_, box.min_.z_);
    vertices_[3] = transform * Vector3(box.min_.x_, box.max_.y_, box.min_.z_);
    vertices_[4] = transform * Vector3(box.max_.x_, box.max_.y_, box.max_.z_);
    vertices_[5] = transform * Vector3(box.max_.x_, box.min_.y_, box.max_.z_);
    vertices_[6] = transform * Vector3(box.min_.x_, box.min_.y_, box.max_.z_);
    vertices_[7] = transform * Vector3(box.min_.x_, box.max_.y_, box.max_.z_);

    UpdatePlanes();
}

void Frustum::Define(const Matrix4& projection)
{
    Matrix4 projInverse = projection.Inverse();

    vertices_[0] = projInverse * Vector3(1.0f, 1.0f, 0.0f);
    vertices_[1] = projInverse * Vector3(1.0f, -1.0f, 0.0f);
    vertices_[2] = projInverse * Vector3(-1.0f, -1.0f, 0.0f);
    vertices_[3] = projInverse * Vector3(-1.0f, 1.0f, 0.0f);
    vertices_[4] = projInverse * Vector3(1.0f, 1.0f, 1.0f);
    vertices_[5] = projInverse * Vector3(1.0f, -1.0f, 1.0f);
    vertices_[6] = projInverse * Vector3(-1.0f, -1.0f, 1.0f);
    vertices_[7] = projInverse * Vector3(-1.0f, 1.0f, 1.0f);

    UpdatePlanes();
}

void Frustum::DefineOrtho(float orthoSize, float aspectRatio, float zoom, float nearZ, float farZ, const Matrix3x4& transform)
{
    nearZ = Max(nearZ, 0.0f);
    farZ = Max(farZ, nearZ);
    float halfViewSize = orthoSize * 0.5f / zoom;
    Vector3 near, far;

    near.z_ = nearZ;
    far.z_ = farZ;
    far.y_ = near.y_ = halfViewSize;
    far.x_ = near.x_ = near.y_ * aspectRatio;

    Define(near, far, transform);
}

void Frustum::DefineSplit(const Matrix4& projection, float near, float far)
{
    Matrix4 projInverse = projection.Inverse();

    // Figure out depth values for near & far
    Vector4 nearTemp = projection * Vector4(0.0f, 0.0f, near, 1.0f);
    Vector4 farTemp = projection * Vector4(0.0f, 0.0f, far, 1.0f);
    float nearZ = nearTemp.z_ / nearTemp.w_;
    float farZ = farTemp.z_ / farTemp.w_;

    vertices_[0] = projInverse * Vector3(1.0f, 1.0f, nearZ);
    vertices_[1] = projInverse * Vector3(1.0f, -1.0f, nearZ);
    vertices_[2] = projInverse * Vector3(-1.0f, -1.0f, nearZ);
    vertices_[3] = projInverse * Vector3(-1.0f, 1.0f, nearZ);
    vertices_[4] = projInverse * Vector3(1.0f, 1.0f, farZ);
    vertices_[5] = projInverse * Vector3(1.0f, -1.0f, farZ);
    vertices_[6] = projInverse * Vector3(-1.0f, -1.0f, farZ);
    vertices_[7] = projInverse * Vector3(-1.0f, 1.0f, farZ);

    UpdatePlanes();
}

void Frustum::Transform(const Matrix3& transform)
{
    for (auto& vertice : vertices_)
        vertice = transform * vertice;

    UpdatePlanes();
}

void Frustum::Transform(const Matrix3x4& transform)
{
    for (auto& vertice : vertices_)
        vertice = transform * vertice;

    UpdatePlanes();
}

Frustum Frustum::Transformed(const Matrix3& transform) const
{
    Frustum transformed;
    for (unsigned i = 0; i < NUM_FRUSTUM_VERTICES; ++i)
        transformed.vertices_[i] = transform * vertices_[i];

    transformed.UpdatePlanes();
    return transformed;
}

Frustum Frustum::Transformed(const Matrix3x4& transform) const
{
    Frustum transformed;
    for (unsigned i = 0; i < NUM_FRUSTUM_VERTICES; ++i)
        transformed.vertices_[i] = transform * vertices_[i];

    transformed.UpdatePlanes();
    return transformed;
}

Rect Frustum::Projected(const Matrix4& projection) const
{
    Rect rect;

    ProjectAndMergeEdge(vertices_[0], vertices_[4], rect, projection);
    ProjectAndMergeEdge(vertices_[1], vertices_[5], rect, projection);
    ProjectAndMergeEdge(vertices_[2], vertices_[6], rect, projection);
    ProjectAndMergeEdge(vertices_[3], vertices_[7], rect, projection);
    ProjectAndMergeEdge(vertices_[4], vertices_[5], rect, projection);
    ProjectAndMergeEdge(vertices_[5], vertices_[6], rect, projection);
    ProjectAndMergeEdge(vertices_[6], vertices_[7], rect, projection);
    ProjectAndMergeEdge(vertices_[7], vertices_[4], rect, projection);

    return rect;
}

void Frustum::UpdatePlanes()
{
    planes_[PLANE_NEAR].Define(vertices_[2], vertices_[1], vertices_[0]);
    planes_[PLANE_LEFT].Define(vertices_[3], vertices_[7], vertices_[6]);
    planes_[PLANE_RIGHT].Define(vertices_[1], vertices_[5], vertices_[4]);
    planes_[PLANE_UP].Define(vertices_[0], vertices_[4], vertices_[7]);
    planes_[PLANE_DOWN].Define(vertices_[6], vertices_[5], vertices_[1]);
    planes_[PLANE_FAR].Define(vertices_[5], vertices_[6], vertices_[7]);

    // Check if we ended up with inverted planes (reflected transform) and flip in that case
    if (planes_[PLANE_NEAR].Distance(vertices_[5]) < 0.0f)
    {
        for (auto& plane : planes_)
        {
            plane.normal_ = -plane.normal_;
            plane.d_ = -plane.d_;
        }
    }

}

}
=======
//
// Copyright (c) 2008-2020 the Urho3D project.
//
// Permission is hereby granted, free of charge, to any person obtaining a copy
// of this software and associated documentation files (the "Software"), to deal
// in the Software without restriction, including without limitation the rights
// to use, copy, modify, merge, publish, distribute, sublicense, and/or sell
// copies of the Software, and to permit persons to whom the Software is
// furnished to do so, subject to the following conditions:
//
// The above copyright notice and this permission notice shall be included in
// all copies or substantial portions of the Software.
//
// THE SOFTWARE IS PROVIDED "AS IS", WITHOUT WARRANTY OF ANY KIND, EXPRESS OR
// IMPLIED, INCLUDING BUT NOT LIMITED TO THE WARRANTIES OF MERCHANTABILITY,
// FITNESS FOR A PARTICULAR PURPOSE AND NONINFRINGEMENT. IN NO EVENT SHALL THE
// AUTHORS OR COPYRIGHT HOLDERS BE LIABLE FOR ANY CLAIM, DAMAGES OR OTHER
// LIABILITY, WHETHER IN AN ACTION OF CONTRACT, TORT OR OTHERWISE, ARISING FROM,
// OUT OF OR IN CONNECTION WITH THE SOFTWARE OR THE USE OR OTHER DEALINGS IN
// THE SOFTWARE.
//

#include "../Precompiled.h"

#include "../Math/Frustum.h"

#include "../DebugNew.h"

namespace Urho3D
{

inline Vector3 ClipEdgeZ(const Vector3& v0, const Vector3& v1, float clipZ)
{
    return Vector3(
        v1.x_ + (v0.x_ - v1.x_) * ((clipZ - v1.z_) / (v0.z_ - v1.z_)),
        v1.y_ + (v0.y_ - v1.y_) * ((clipZ - v1.z_) / (v0.z_ - v1.z_)),
        clipZ
    );
}

void ProjectAndMergeEdge(Vector3 v0, Vector3 v1, Rect& rect, const Matrix4& projection)
{
    // Check if both vertices behind near plane
    if (v0.z_ < M_MIN_NEARCLIP && v1.z_ < M_MIN_NEARCLIP)
        return;

    // Check if need to clip one of the vertices
    if (v1.z_ < M_MIN_NEARCLIP)
        v1 = ClipEdgeZ(v1, v0, M_MIN_NEARCLIP);
    else if (v0.z_ < M_MIN_NEARCLIP)
        v0 = ClipEdgeZ(v0, v1, M_MIN_NEARCLIP);

    // Project, perspective divide and merge
    Vector3 tV0(projection * v0);
    Vector3 tV1(projection * v1);
    rect.Merge(Vector2(tV0.x_, tV0.y_));
    rect.Merge(Vector2(tV1.x_, tV1.y_));
}

Frustum::Frustum(const Frustum& frustum) noexcept
{
    *this = frustum;
}

Frustum& Frustum::operator =(const Frustum& rhs) noexcept
{
    for (unsigned i = 0; i < NUM_FRUSTUM_PLANES; ++i)
        planes_[i] = rhs.planes_[i];
    for (unsigned i = 0; i < NUM_FRUSTUM_VERTICES; ++i)
        vertices_[i] = rhs.vertices_[i];

    return *this;
}

void Frustum::Define(float fov, float aspectRatio, float zoom, float nearZ, float farZ, const Matrix3x4& transform)
{
    nearZ = Max(nearZ, 0.0f);
    farZ = Max(farZ, nearZ);
    float halfViewSize = tanf(fov * M_DEGTORAD_2) / zoom;
    Vector3 near, far;

    near.z_ = nearZ;
    near.y_ = near.z_ * halfViewSize;
    near.x_ = near.y_ * aspectRatio;
    far.z_ = farZ;
    far.y_ = far.z_ * halfViewSize;
    far.x_ = far.y_ * aspectRatio;

    Define(near, far, transform);
}

void Frustum::Define(const Vector3& near, const Vector3& far, const Matrix3x4& transform)
{
    vertices_[0] = transform * near;
    vertices_[1] = transform * Vector3(near.x_, -near.y_, near.z_);
    vertices_[2] = transform * Vector3(-near.x_, -near.y_, near.z_);
    vertices_[3] = transform * Vector3(-near.x_, near.y_, near.z_);
    vertices_[4] = transform * far;
    vertices_[5] = transform * Vector3(far.x_, -far.y_, far.z_);
    vertices_[6] = transform * Vector3(-far.x_, -far.y_, far.z_);
    vertices_[7] = transform * Vector3(-far.x_, far.y_, far.z_);

    UpdatePlanes();
}

void Frustum::Define(const BoundingBox& box, const Matrix3x4& transform)
{
    vertices_[0] = transform * Vector3(box.max_.x_, box.max_.y_, box.min_.z_);
    vertices_[1] = transform * Vector3(box.max_.x_, box.min_.y_, box.min_.z_);
    vertices_[2] = transform * Vector3(box.min_.x_, box.min_.y_, box.min_.z_);
    vertices_[3] = transform * Vector3(box.min_.x_, box.max_.y_, box.min_.z_);
    vertices_[4] = transform * Vector3(box.max_.x_, box.max_.y_, box.max_.z_);
    vertices_[5] = transform * Vector3(box.max_.x_, box.min_.y_, box.max_.z_);
    vertices_[6] = transform * Vector3(box.min_.x_, box.min_.y_, box.max_.z_);
    vertices_[7] = transform * Vector3(box.min_.x_, box.max_.y_, box.max_.z_);

    UpdatePlanes();
}

void Frustum::Define(const Matrix4& projection)
{
    Matrix4 projInverse = projection.Inverse();

    vertices_[0] = projInverse * Vector3(1.0f, 1.0f, 0.0f);
    vertices_[1] = projInverse * Vector3(1.0f, -1.0f, 0.0f);
    vertices_[2] = projInverse * Vector3(-1.0f, -1.0f, 0.0f);
    vertices_[3] = projInverse * Vector3(-1.0f, 1.0f, 0.0f);
    vertices_[4] = projInverse * Vector3(1.0f, 1.0f, 1.0f);
    vertices_[5] = projInverse * Vector3(1.0f, -1.0f, 1.0f);
    vertices_[6] = projInverse * Vector3(-1.0f, -1.0f, 1.0f);
    vertices_[7] = projInverse * Vector3(-1.0f, 1.0f, 1.0f);

    UpdatePlanes();
}

void Frustum::DefineOrtho(float orthoSize, float aspectRatio, float zoom, float nearZ, float farZ, const Matrix3x4& transform)
{
    nearZ = Max(nearZ, 0.0f);
    farZ = Max(farZ, nearZ);
    float halfViewSize = orthoSize * 0.5f / zoom;
    Vector3 near, far;

    near.z_ = nearZ;
    far.z_ = farZ;
    far.y_ = near.y_ = halfViewSize;
    far.x_ = near.x_ = near.y_ * aspectRatio;

    Define(near, far, transform);
}

void Frustum::DefineSplit(const Matrix4& projection, float near, float far)
{
    Matrix4 projInverse = projection.Inverse();

    // Figure out depth values for near & far
    Vector4 nearTemp = projection * Vector4(0.0f, 0.0f, near, 1.0f);
    Vector4 farTemp = projection * Vector4(0.0f, 0.0f, far, 1.0f);
    float nearZ = nearTemp.z_ / nearTemp.w_;
    float farZ = farTemp.z_ / farTemp.w_;

    vertices_[0] = projInverse * Vector3(1.0f, 1.0f, nearZ);
    vertices_[1] = projInverse * Vector3(1.0f, -1.0f, nearZ);
    vertices_[2] = projInverse * Vector3(-1.0f, -1.0f, nearZ);
    vertices_[3] = projInverse * Vector3(-1.0f, 1.0f, nearZ);
    vertices_[4] = projInverse * Vector3(1.0f, 1.0f, farZ);
    vertices_[5] = projInverse * Vector3(1.0f, -1.0f, farZ);
    vertices_[6] = projInverse * Vector3(-1.0f, -1.0f, farZ);
    vertices_[7] = projInverse * Vector3(-1.0f, 1.0f, farZ);

    UpdatePlanes();
}

void Frustum::Transform(const Matrix3& transform)
{
    for (auto& vertice : vertices_)
        vertice = transform * vertice;

    UpdatePlanes();
}

void Frustum::Transform(const Matrix3x4& transform)
{
    for (auto& vertice : vertices_)
        vertice = transform * vertice;

    UpdatePlanes();
}

Frustum Frustum::Transformed(const Matrix3& transform) const
{
    Frustum transformed;
    for (unsigned i = 0; i < NUM_FRUSTUM_VERTICES; ++i)
        transformed.vertices_[i] = transform * vertices_[i];

    transformed.UpdatePlanes();
    return transformed;
}

Frustum Frustum::Transformed(const Matrix3x4& transform) const
{
    Frustum transformed;
    for (unsigned i = 0; i < NUM_FRUSTUM_VERTICES; ++i)
        transformed.vertices_[i] = transform * vertices_[i];

    transformed.UpdatePlanes();
    return transformed;
}

Rect Frustum::Projected(const Matrix4& projection) const
{
    Rect rect;

    ProjectAndMergeEdge(vertices_[0], vertices_[4], rect, projection);
    ProjectAndMergeEdge(vertices_[1], vertices_[5], rect, projection);
    ProjectAndMergeEdge(vertices_[2], vertices_[6], rect, projection);
    ProjectAndMergeEdge(vertices_[3], vertices_[7], rect, projection);
    ProjectAndMergeEdge(vertices_[4], vertices_[5], rect, projection);
    ProjectAndMergeEdge(vertices_[5], vertices_[6], rect, projection);
    ProjectAndMergeEdge(vertices_[6], vertices_[7], rect, projection);
    ProjectAndMergeEdge(vertices_[7], vertices_[4], rect, projection);

    return rect;
}

void Frustum::UpdatePlanes()
{
    planes_[PLANE_NEAR].Define(vertices_[2], vertices_[1], vertices_[0]);
    planes_[PLANE_LEFT].Define(vertices_[3], vertices_[7], vertices_[6]);
    planes_[PLANE_RIGHT].Define(vertices_[1], vertices_[5], vertices_[4]);
    planes_[PLANE_UP].Define(vertices_[0], vertices_[4], vertices_[7]);
    planes_[PLANE_DOWN].Define(vertices_[6], vertices_[5], vertices_[1]);
    planes_[PLANE_FAR].Define(vertices_[5], vertices_[6], vertices_[7]);

    // Check if we ended up with inverted planes (reflected transform) and flip in that case
    if (planes_[PLANE_NEAR].Distance(vertices_[5]) < 0.0f)
    {
        for (auto& plane : planes_)
        {
            plane.normal_ = -plane.normal_;
            plane.d_ = -plane.d_;
        }
    }

}

}
>>>>>>> 6296d22e
<|MERGE_RESOLUTION|>--- conflicted
+++ resolved
@@ -1,6 +1,5 @@
-<<<<<<< HEAD
-//
-// Copyright (c) 2008-2019 the Urho3D project.
+//
+// Copyright (c) 2008-2020 the Urho3D project.
 //
 // Permission is hereby granted, free of charge, to any person obtaining a copy
 // of this software and associated documentation files (the "Software"), to deal
@@ -244,252 +243,4 @@
 
 }
 
-}
-=======
-//
-// Copyright (c) 2008-2020 the Urho3D project.
-//
-// Permission is hereby granted, free of charge, to any person obtaining a copy
-// of this software and associated documentation files (the "Software"), to deal
-// in the Software without restriction, including without limitation the rights
-// to use, copy, modify, merge, publish, distribute, sublicense, and/or sell
-// copies of the Software, and to permit persons to whom the Software is
-// furnished to do so, subject to the following conditions:
-//
-// The above copyright notice and this permission notice shall be included in
-// all copies or substantial portions of the Software.
-//
-// THE SOFTWARE IS PROVIDED "AS IS", WITHOUT WARRANTY OF ANY KIND, EXPRESS OR
-// IMPLIED, INCLUDING BUT NOT LIMITED TO THE WARRANTIES OF MERCHANTABILITY,
-// FITNESS FOR A PARTICULAR PURPOSE AND NONINFRINGEMENT. IN NO EVENT SHALL THE
-// AUTHORS OR COPYRIGHT HOLDERS BE LIABLE FOR ANY CLAIM, DAMAGES OR OTHER
-// LIABILITY, WHETHER IN AN ACTION OF CONTRACT, TORT OR OTHERWISE, ARISING FROM,
-// OUT OF OR IN CONNECTION WITH THE SOFTWARE OR THE USE OR OTHER DEALINGS IN
-// THE SOFTWARE.
-//
-
-#include "../Precompiled.h"
-
-#include "../Math/Frustum.h"
-
-#include "../DebugNew.h"
-
-namespace Urho3D
-{
-
-inline Vector3 ClipEdgeZ(const Vector3& v0, const Vector3& v1, float clipZ)
-{
-    return Vector3(
-        v1.x_ + (v0.x_ - v1.x_) * ((clipZ - v1.z_) / (v0.z_ - v1.z_)),
-        v1.y_ + (v0.y_ - v1.y_) * ((clipZ - v1.z_) / (v0.z_ - v1.z_)),
-        clipZ
-    );
-}
-
-void ProjectAndMergeEdge(Vector3 v0, Vector3 v1, Rect& rect, const Matrix4& projection)
-{
-    // Check if both vertices behind near plane
-    if (v0.z_ < M_MIN_NEARCLIP && v1.z_ < M_MIN_NEARCLIP)
-        return;
-
-    // Check if need to clip one of the vertices
-    if (v1.z_ < M_MIN_NEARCLIP)
-        v1 = ClipEdgeZ(v1, v0, M_MIN_NEARCLIP);
-    else if (v0.z_ < M_MIN_NEARCLIP)
-        v0 = ClipEdgeZ(v0, v1, M_MIN_NEARCLIP);
-
-    // Project, perspective divide and merge
-    Vector3 tV0(projection * v0);
-    Vector3 tV1(projection * v1);
-    rect.Merge(Vector2(tV0.x_, tV0.y_));
-    rect.Merge(Vector2(tV1.x_, tV1.y_));
-}
-
-Frustum::Frustum(const Frustum& frustum) noexcept
-{
-    *this = frustum;
-}
-
-Frustum& Frustum::operator =(const Frustum& rhs) noexcept
-{
-    for (unsigned i = 0; i < NUM_FRUSTUM_PLANES; ++i)
-        planes_[i] = rhs.planes_[i];
-    for (unsigned i = 0; i < NUM_FRUSTUM_VERTICES; ++i)
-        vertices_[i] = rhs.vertices_[i];
-
-    return *this;
-}
-
-void Frustum::Define(float fov, float aspectRatio, float zoom, float nearZ, float farZ, const Matrix3x4& transform)
-{
-    nearZ = Max(nearZ, 0.0f);
-    farZ = Max(farZ, nearZ);
-    float halfViewSize = tanf(fov * M_DEGTORAD_2) / zoom;
-    Vector3 near, far;
-
-    near.z_ = nearZ;
-    near.y_ = near.z_ * halfViewSize;
-    near.x_ = near.y_ * aspectRatio;
-    far.z_ = farZ;
-    far.y_ = far.z_ * halfViewSize;
-    far.x_ = far.y_ * aspectRatio;
-
-    Define(near, far, transform);
-}
-
-void Frustum::Define(const Vector3& near, const Vector3& far, const Matrix3x4& transform)
-{
-    vertices_[0] = transform * near;
-    vertices_[1] = transform * Vector3(near.x_, -near.y_, near.z_);
-    vertices_[2] = transform * Vector3(-near.x_, -near.y_, near.z_);
-    vertices_[3] = transform * Vector3(-near.x_, near.y_, near.z_);
-    vertices_[4] = transform * far;
-    vertices_[5] = transform * Vector3(far.x_, -far.y_, far.z_);
-    vertices_[6] = transform * Vector3(-far.x_, -far.y_, far.z_);
-    vertices_[7] = transform * Vector3(-far.x_, far.y_, far.z_);
-
-    UpdatePlanes();
-}
-
-void Frustum::Define(const BoundingBox& box, const Matrix3x4& transform)
-{
-    vertices_[0] = transform * Vector3(box.max_.x_, box.max_.y_, box.min_.z_);
-    vertices_[1] = transform * Vector3(box.max_.x_, box.min_.y_, box.min_.z_);
-    vertices_[2] = transform * Vector3(box.min_.x_, box.min_.y_, box.min_.z_);
-    vertices_[3] = transform * Vector3(box.min_.x_, box.max_.y_, box.min_.z_);
-    vertices_[4] = transform * Vector3(box.max_.x_, box.max_.y_, box.max_.z_);
-    vertices_[5] = transform * Vector3(box.max_.x_, box.min_.y_, box.max_.z_);
-    vertices_[6] = transform * Vector3(box.min_.x_, box.min_.y_, box.max_.z_);
-    vertices_[7] = transform * Vector3(box.min_.x_, box.max_.y_, box.max_.z_);
-
-    UpdatePlanes();
-}
-
-void Frustum::Define(const Matrix4& projection)
-{
-    Matrix4 projInverse = projection.Inverse();
-
-    vertices_[0] = projInverse * Vector3(1.0f, 1.0f, 0.0f);
-    vertices_[1] = projInverse * Vector3(1.0f, -1.0f, 0.0f);
-    vertices_[2] = projInverse * Vector3(-1.0f, -1.0f, 0.0f);
-    vertices_[3] = projInverse * Vector3(-1.0f, 1.0f, 0.0f);
-    vertices_[4] = projInverse * Vector3(1.0f, 1.0f, 1.0f);
-    vertices_[5] = projInverse * Vector3(1.0f, -1.0f, 1.0f);
-    vertices_[6] = projInverse * Vector3(-1.0f, -1.0f, 1.0f);
-    vertices_[7] = projInverse * Vector3(-1.0f, 1.0f, 1.0f);
-
-    UpdatePlanes();
-}
-
-void Frustum::DefineOrtho(float orthoSize, float aspectRatio, float zoom, float nearZ, float farZ, const Matrix3x4& transform)
-{
-    nearZ = Max(nearZ, 0.0f);
-    farZ = Max(farZ, nearZ);
-    float halfViewSize = orthoSize * 0.5f / zoom;
-    Vector3 near, far;
-
-    near.z_ = nearZ;
-    far.z_ = farZ;
-    far.y_ = near.y_ = halfViewSize;
-    far.x_ = near.x_ = near.y_ * aspectRatio;
-
-    Define(near, far, transform);
-}
-
-void Frustum::DefineSplit(const Matrix4& projection, float near, float far)
-{
-    Matrix4 projInverse = projection.Inverse();
-
-    // Figure out depth values for near & far
-    Vector4 nearTemp = projection * Vector4(0.0f, 0.0f, near, 1.0f);
-    Vector4 farTemp = projection * Vector4(0.0f, 0.0f, far, 1.0f);
-    float nearZ = nearTemp.z_ / nearTemp.w_;
-    float farZ = farTemp.z_ / farTemp.w_;
-
-    vertices_[0] = projInverse * Vector3(1.0f, 1.0f, nearZ);
-    vertices_[1] = projInverse * Vector3(1.0f, -1.0f, nearZ);
-    vertices_[2] = projInverse * Vector3(-1.0f, -1.0f, nearZ);
-    vertices_[3] = projInverse * Vector3(-1.0f, 1.0f, nearZ);
-    vertices_[4] = projInverse * Vector3(1.0f, 1.0f, farZ);
-    vertices_[5] = projInverse * Vector3(1.0f, -1.0f, farZ);
-    vertices_[6] = projInverse * Vector3(-1.0f, -1.0f, farZ);
-    vertices_[7] = projInverse * Vector3(-1.0f, 1.0f, farZ);
-
-    UpdatePlanes();
-}
-
-void Frustum::Transform(const Matrix3& transform)
-{
-    for (auto& vertice : vertices_)
-        vertice = transform * vertice;
-
-    UpdatePlanes();
-}
-
-void Frustum::Transform(const Matrix3x4& transform)
-{
-    for (auto& vertice : vertices_)
-        vertice = transform * vertice;
-
-    UpdatePlanes();
-}
-
-Frustum Frustum::Transformed(const Matrix3& transform) const
-{
-    Frustum transformed;
-    for (unsigned i = 0; i < NUM_FRUSTUM_VERTICES; ++i)
-        transformed.vertices_[i] = transform * vertices_[i];
-
-    transformed.UpdatePlanes();
-    return transformed;
-}
-
-Frustum Frustum::Transformed(const Matrix3x4& transform) const
-{
-    Frustum transformed;
-    for (unsigned i = 0; i < NUM_FRUSTUM_VERTICES; ++i)
-        transformed.vertices_[i] = transform * vertices_[i];
-
-    transformed.UpdatePlanes();
-    return transformed;
-}
-
-Rect Frustum::Projected(const Matrix4& projection) const
-{
-    Rect rect;
-
-    ProjectAndMergeEdge(vertices_[0], vertices_[4], rect, projection);
-    ProjectAndMergeEdge(vertices_[1], vertices_[5], rect, projection);
-    ProjectAndMergeEdge(vertices_[2], vertices_[6], rect, projection);
-    ProjectAndMergeEdge(vertices_[3], vertices_[7], rect, projection);
-    ProjectAndMergeEdge(vertices_[4], vertices_[5], rect, projection);
-    ProjectAndMergeEdge(vertices_[5], vertices_[6], rect, projection);
-    ProjectAndMergeEdge(vertices_[6], vertices_[7], rect, projection);
-    ProjectAndMergeEdge(vertices_[7], vertices_[4], rect, projection);
-
-    return rect;
-}
-
-void Frustum::UpdatePlanes()
-{
-    planes_[PLANE_NEAR].Define(vertices_[2], vertices_[1], vertices_[0]);
-    planes_[PLANE_LEFT].Define(vertices_[3], vertices_[7], vertices_[6]);
-    planes_[PLANE_RIGHT].Define(vertices_[1], vertices_[5], vertices_[4]);
-    planes_[PLANE_UP].Define(vertices_[0], vertices_[4], vertices_[7]);
-    planes_[PLANE_DOWN].Define(vertices_[6], vertices_[5], vertices_[1]);
-    planes_[PLANE_FAR].Define(vertices_[5], vertices_[6], vertices_[7]);
-
-    // Check if we ended up with inverted planes (reflected transform) and flip in that case
-    if (planes_[PLANE_NEAR].Distance(vertices_[5]) < 0.0f)
-    {
-        for (auto& plane : planes_)
-        {
-            plane.normal_ = -plane.normal_;
-            plane.d_ = -plane.d_;
-        }
-    }
-
-}
-
-}
->>>>>>> 6296d22e
+}